#!/bin/bash
# Copyright (C) 2024 Raven Computing
#
# Licensed under the Apache License, Version 2.0 (the "License");
# you may not use this file except in compliance with the License.
# You may obtain a copy of the License at
#
# http://www.apache.org/licenses/LICENSE-2.0
#
# Unless required by applicable law or agreed to in writing, software
# distributed under the License is distributed on an "AS IS" BASIS,
# WITHOUT WARRANTIES OR CONDITIONS OF ANY KIND, either express or implied.
# See the License for the specific language governing permissions and
# limitations under the License.

# #***************************************************************************#
# *                                                                           *
# *             ***   Project Init Main Form Implementation  ***              *
# *                                                                           *
# #***************************************************************************#
#
# This file contains the code for the init level 0 main form.
# Call the project_init_show_main_form() function to conduct the user
# through the main form.
# The core function and global variables of the Project Init system
# are required to be available at the time the function is called.
#
# The following substitution variables are set by the main form:
#
# VAR_PROJECT_NAME: The name of the project
# VAR_PROJECT_NAME_LOWER: The name of the project, converted to lower case
# VAR_PROJECT_NAME_UPPER: The name of the project, converted to upper case
# VAR_PROJECT_DESCRIPTION: The project description
# VAR_PROJECT_LICENSE: The name of the project license
# VAR_PROJECT_DIR: The absolute path to the directory where the
#                  project is initialized
# VAR_PROJECT_LANG: The name of the programming language used in the project


# Global var holding the name of the directory representing
# the next init level after the main form was shown.
# Represents the return value of the project_init_show_main_form() function.
FORM_MAIN_NEXT_DIR="";

# Form callback function called by libinit when the project
# initialization process is executed.
function _project_init_process_forms() {
  if [ -n "$var_project_integration_docs_enabled" ]; then
    _project_init_process_docs_integration;
  fi
  if [ -n "$var_project_integration_docker_enabled" ]; then
    _project_init_process_docker_integration;
  fi
}

# Validation function for the project name form question.
function _validate_project_name() {
  local input="$1";
  if [ -z "$input" ]; then
    logI "Please provide a project name.";
    return 1;
  fi
  # Check against regex pattern
  local re="^[0-9a-zA-Z_ -]+$";
  if ! [[ "$input" =~ $re ]]; then
    logI "Invalid project name.";
    logI "Only lower/upper-case A-Z, digits, '-' and '_' characters are allowed";
    return 1;
  fi
  return 0;
}

# Validation function for the project target directory form question.
function _validate_project_directory() {
  local input="$1";
  if [ -z "$input" ]; then
    return 0;
  fi
  if ! _is_absolute_path "$input"; then
    # _check_is_valid_project_dir() expects an absolute path
    input="${var_project_dir}/${input}";
  fi
  _check_is_valid_project_dir "$input";
  return $?;
}

# Shows and runs through the main Project Init form.
function project_init_show_main_form() {
  _project_init_show_start_info;
  logI "";
  local specified_project_name="";
  get_property "project.name" "ask";
  if [[ "$PROPERTY_VALUE" == "ask" ]]; then
    FORM_QUESTION_ID="project.name";
    logI "Enter the name of the project:";
    read_user_input_text _validate_project_name;
    specified_project_name="$USER_INPUT_ENTERED_TEXT";
  else
    specified_project_name="$PROPERTY_VALUE";
  fi

  # Allow spaces but convert them to underscores.
  var_project_name="${specified_project_name// /_}";
  # Save name also as lowercase and as uppercase.
  var_project_name_lower=$(echo "$var_project_name" |tr '[:upper:]' '[:lower:]');
  var_project_name_upper=$(echo "$var_project_name" |tr '[:lower:]' '[:upper:]');
  if (( $? != 0 )); then
    failure "Failed to convert project name to lower-/uppercase: " \
            "Command 'tr' returned non-zero exit status";
  fi

  local specified_project_description;
  get_property "project.description" "ask";
  if [[ "$PROPERTY_VALUE" == "ask" ]]; then
    FORM_QUESTION_ID="project.description";
    logI "";
    logI "Enter a short description of the project:";
    read_user_input_text;
    specified_project_description="$USER_INPUT_ENTERED_TEXT";
  else
    specified_project_description="$PROPERTY_VALUE";
  fi

  # Check whether to set default text
  if [ -z "$specified_project_description" ]; then
    logI "You have not entered a short project description.";
    logI "A default description will be generated for you";
    get_property "project.description.default" "Project Init Default Description";
    var_project_description="$PROPERTY_VALUE";
  else
    var_project_description="$specified_project_description";
  fi

<<<<<<< HEAD
  local license_name="";
  local all_license_dirs=();
  local fpath="";
  get_boolean_property "sys.baselicenses.disable" "false";
  local baselicenses_disabled="$PROPERTY_VALUE";
  if [[ "$baselicenses_disabled" == "false" ]]; then
    for fpath in "${SCRIPT_LVL_0_BASE}/licenses"/*; do
      if [ -d "$fpath" ]; then
        license_name=$(basename "$fpath");
        if [ -n "$PROJECT_INIT_ADDONS_DIR" ]; then
          if [ -f "${PROJECT_INIT_ADDONS_DIR}/licenses/${license_name}/DISABLE" ]; then
            continue;
          fi
        fi
        all_license_dirs+=("$fpath");
      fi
    done
  fi

  # Add the license directories from the addons to the list
  if [ -n "$PROJECT_INIT_ADDONS_DIR" ]; then
    if [ -d "$PROJECT_INIT_ADDONS_DIR/licenses" ]; then
      for fpath in "${PROJECT_INIT_ADDONS_DIR}/licenses"/*; do
        if [ -d "$fpath" ]; then
          if ! [ -f "${fpath}/DISABLE" ]; then
            all_license_dirs+=("$fpath");
          fi
        fi
      done
      # Check if the separator char used in the sort function
      # is part of one of the path strings
      for fpath in "${all_license_dirs[@]}"; do
        if [[ "$fpath" == *"?"* ]]; then
          logE "Invalid path encountered:";
          logE "'${fpath}'";
          logE "Path contains an invalid character: '?'";
          failure "One or more paths to a component of an addon has an invalid character." \
                  "Please make sure that the path to the addons directory does not"        \
                  "contain '?' characters";
        fi
      done
      mapfile -t all_license_dirs < <(_sort_file_paths "${all_license_dirs[@]}");
    fi
  fi

  # Construct the list of license dirs and names
  local project_licenses_dirs=();
  local project_licenses_names=();

  local dir="";
  local name="";
  local dir_name="";
  for dir in "${all_license_dirs[@]}"; do
    dir_name=$(basename "$dir");
    if [ -r "${dir}/license.txt" ]; then
      project_licenses_dirs+=("$dir");
      if [ -r "${dir}/name.txt" ]; then
        name=$(head -n 1 "${dir}/name.txt");
        project_licenses_names+=("$name");
      else
        logW "The license directory '${dir_name}' has no name file";
        name="$dir_name";
        project_licenses_names+=("$name");
      fi
    else
      logW "The license directory does not have a 'license.txt' file:";
      logW "at: '${dir}'";
    fi
  done

  local select_license=true;
  if [[ "$baselicenses_disabled" == "true" ]]; then
    if (( ${#project_licenses_dirs[@]} == 0 )); then
      select_license=false;
      var_project_license_dir="NONE";
      var_project_license="None";
      logI "";
      if [ -n "$PROJECT_INIT_ADDONS_DIR" ]; then
        logW "Base licenses are disabled but the active addon has not provided any licenses.";
      else
        logW "Base licenses are disabled but no addon is active to provide alternative licenses.";
      fi
      logW "The project to be initialized will not be licensed.";
    fi
  fi

  # Add an option for no license
  project_licenses_dirs+=("NONE");
  project_licenses_names+=("None");

  if [[ $select_license == true ]]; then
    get_property "project.license" "ask";
    if [[ "$PROPERTY_VALUE" == "ask" ]]; then
      # Prompt to chosse a license
      FORM_QUESTION_ID="project.license";
      logI "";
      logI "Choose a license for the project:";
      read_user_input_selection "${project_licenses_names[@]}";
=======
  _load_available_licenses;

  get_property "project.license" "ask";
  if [[ "$PROPERTY_VALUE" == "ask" ]]; then
    # Prompt to chosse a license
    FORM_QUESTION_ID="project.license";
    logI "";
    logI "Choose a license for the project:";
    read_user_input_selection "${_PROJECT_AVAILABLE_LICENSES_NAMES[@]}";

    # Check whether to set default text
    if [ -z "$USER_INPUT_ENTERED_INDEX" ]; then
      logI "";
      logI "You have not selected a license. The project will not be licensed";
      var_project_license_dir="NONE";
      var_project_license="None";
    else
      # Either set the selected license or 'None' 
      var_project_license="${_PROJECT_AVAILABLE_LICENSES_NAMES[USER_INPUT_ENTERED_INDEX]}";
      var_project_license_dir="${_PROJECT_AVAILABLE_LICENSES_PATHS[USER_INPUT_ENTERED_INDEX]}";
>>>>>>> 7fb32720

      # Check whether to set default text
      if [ -z "$USER_INPUT_ENTERED_INDEX" ]; then
        logI "";
        logI "You have not selected a license. The project will not be licensed";
        var_project_license_dir="NONE";
        var_project_license="None";
      else
        # Either set the selected license or 'None' 
        var_project_license="${project_licenses_names[USER_INPUT_ENTERED_INDEX]}";
        var_project_license_dir="${project_licenses_dirs[USER_INPUT_ENTERED_INDEX]}";

        if [[ "$var_project_license_dir" == "NONE" ]]; then
          logI "";
          logI "The project will have no license";
        fi
      fi
<<<<<<< HEAD
    else
      # License name was specified directly as property
      var_project_license="$PROPERTY_VALUE";
      # Find the corresponding license dir
      local i;
      for (( i=0; i<${#project_licenses_names[@]}; ++i )); do
        if [[ "$var_project_license" == "${project_licenses_names[$i]}" ]]; then
          var_project_license_dir="${project_licenses_dirs[$i]}";
          break;
        fi
      done
      # Check if license name was valid by checking whether we found a dir for it
      if [ -z "$var_project_license_dir" ]; then
        logE "No valid license specified for the new project";
        local hint_prop_key="${COLOR_CYAN}project.license=ask${COLOR_NC}";
        local hint_prop_file="${COLOR_CYAN}project.properties${COLOR_NC}";
        failure \
          "You have specified that new projects should use the license '$var_project_license'," \
          "however, this license is not available. Either specify a valid license name"         \
          "or set ${hint_prop_key} in your ${hint_prop_file} file to be able to select "        \
          "an available license from a list.";
=======
    fi
  else
    # License name was specified directly as property
    var_project_license="$PROPERTY_VALUE";
    # Find the corresponding license dir
    local i;
    for (( i=0; i<${#_PROJECT_AVAILABLE_LICENSES_NAMES[@]}; ++i )); do
      if [[ "$var_project_license" == "${_PROJECT_AVAILABLE_LICENSES_NAMES[i]}" ]]; then
        var_project_license_dir="${_PROJECT_AVAILABLE_LICENSES_PATHS[i]}";
        break;
>>>>>>> 7fb32720
      fi
    fi
  fi

  _PROJECT_SELECTED_LICENSE_PATH="$var_project_license_dir";
  _PROJECT_SELECTED_LICENSE_NAME="$var_project_license";

  # Prepare reading of project target directory path
  local project_dir_name="$var_project_name_lower";
  var_project_dir="";

  get_boolean_property "sys.project.workdir.cwd" "false";
  local config_use_cwd="$PROPERTY_VALUE";
  get_property "sys.project.workdir.base" "workspace";
  local project_workdir="$PROPERTY_VALUE";
  # Check configured workdir value
  local re="^[0-9a-zA-Z_-]+$";
  if ! [[ "$project_workdir" =~ $re ]]; then
    logW "Property with key 'sys.project.workdir.base' has an invalid value.";
    logW "Only lower/upper-case A-Z, digits, '-' and '_' characters are allowed";
    project_workdir="workspace";
  fi
  if [[ "$config_use_cwd" == "true" ]]; then
    var_project_dir="$USER_CWD/$project_dir_name";
  else
    if [ -n "$HOME" ]; then
      # Set as default value
      var_project_dir="$HOME/$project_workdir/$project_dir_name";
    fi
  fi

  FORM_QUESTION_ID="project.dir";
  logI "";
  logI "Enter the path to the project directory:";
  if [ -n "$var_project_dir" ]; then
    logI "(Defaults to '$var_project_dir')";
  fi
  read_user_input_text _validate_project_directory;
  local entered_project_dir="$USER_INPUT_ENTERED_TEXT";

  # Check given answer
  if [ -z "$entered_project_dir" ]; then
    if [ -z "$var_project_dir" ]; then
      logE "Please provide a project directory path";
      failure "No project directory was specified";
    fi
  else
    if (( ${#entered_project_dir} > 1 )); then
      # Remove any trailing slashes and assign
      while [[ "$entered_project_dir" == */ ]]; do
        entered_project_dir="${entered_project_dir%/}";
      done
    fi
    var_project_dir="$entered_project_dir";
  fi

  # Convert to absolute path if necessary
  if ! _is_absolute_path "$var_project_dir"; then
    if [[ "$config_use_cwd" == "true" ]]; then
      var_project_dir="$USER_CWD/$var_project_dir";
    else
      var_project_dir="$HOME/$project_workdir/$var_project_dir";
    fi
    logI "";
    logI "Project will be initialized under '$var_project_dir'";
  fi

  if ! _check_is_valid_project_dir "$var_project_dir"; then
    failure "Invalid project directory: '$var_project_dir'";
  fi

  # Check whether the project directory already
  # exists and is not empty
  if [ -d "$var_project_dir" ]; then
    if [ -n "$(ls $var_project_dir)" ]; then
      _FLAG_PROJECT_DIR_POLLUTED=true;
      logW "Project directory is not empty. Files may get replaced";
    fi
  fi

  # Construct the list of language dirs and names
  local project_lang_dirs=()
  local project_lang_names=()

  for dir in *; do
    if [ -d "$dir" ]; then
      if [ -f "${dir}/init.sh" ]; then
        get_boolean_property "${dir}.disable" "false";
        if [[ "$PROPERTY_VALUE" == "true" ]]; then
          continue;
        fi
        if [ -n "$PROJECT_INIT_ADDONS_DIR" ]; then
          if [ -f "${PROJECT_INIT_ADDONS_DIR}/${dir}/DISABLE" ]; then
            continue;
          fi
        fi
        project_lang_dirs+=("$dir");
        if [ -r "${dir}/name.txt" ]; then
          name=$(head -n 1 "${dir}/name.txt");
          project_lang_names+=("$name");
        else
          logW "Project init directory has no name file:";
          logW "at: '${dir}'";
          name="$dir";
          project_lang_names+=("${name}");
        fi
      fi
    fi
  done

  # Save the number of supported langs in the base script so that we
  # can later distinguish whether the user has chosen one of those
  # or a lang provided by addons
  local number_of_base_langs=${#project_lang_dirs[@]};

  # Add supported languages from addons to list
  if [ -n "$PROJECT_INIT_ADDONS_DIR" ]; then
    for dir in "${PROJECT_INIT_ADDONS_DIR}"/*; do
      if [ -d "$dir" ]; then
        if [ -f "${dir}/init.sh" ]; then
          project_lang_dirs+=("$dir");
          if [ -r "${dir}/name.txt" ]; then
            name=$(head -n 1 "${dir}/name.txt");
            project_lang_names+=("$name");
          else
            logW "Project init directory has no name file:";
            logW "at: '${dir}'";
            logW "Please add a file 'name.txt' to the directory" \
                 "of your language addon";
            logW "to control how the language is shown in the selection";
            name="$(basename "$dir")";
            project_lang_names+=("$name");
          fi
        fi
      fi
    done
  fi

  # Check whether we have anything to show
  local total_number_of_langs=${#project_lang_dirs[@]};
  if (( total_number_of_langs == 0 )); then
    logE "Cannot prompt for language selection. No options available";
    failure "You have disabled all base language selection options "          \
            "but not provided a language via addons. Please either enable or" \
            "provide at least one language for project initialization";
  fi

  # To differentiate between whether a base lang or a lang provided by an addon
  # is selected, the code below relies on the fact that languages are
  # not user-sortable. The shown list and thus the selection item index always
  # has first base langs before addon langs.
  local selected_lang_index=0;

  # Either let the user select a language out of the list of available ones,
  # or automatically pick the lang if there is only one available
  if (( total_number_of_langs > 1 )); then
    FORM_QUESTION_ID="project.language";
    logI "";
    logI "Select the language to be used:";
    read_user_input_selection "${project_lang_names[@]}";
    selected_lang_index=$USER_INPUT_ENTERED_INDEX;
    local selected_name="${project_lang_names[USER_INPUT_ENTERED_INDEX]}";
    local selected_dir="${project_lang_dirs[USER_INPUT_ENTERED_INDEX]}";
  else
    local selected_name="${project_lang_names[0]}";
    local selected_dir="${project_lang_dirs[0]}";
  fi

  var_project_lang="$selected_name";

  # When the user choses a lang which is provided by an addon, we must set
  # the path for the current level to the addons root dir so that all
  # subsequent operations take that dir as the base
  if (( selected_lang_index >= number_of_base_langs )); then
    CURRENT_LVL_PATH="$PROJECT_INIT_ADDONS_DIR";
    _FLAG_PROJECT_LANG_IS_FROM_ADDONS=true;
  fi

  # Set global ret val
  FORM_MAIN_NEXT_DIR="$selected_dir";
  return 0;
}

# Processes the project source template files related to the Docker integration.
function _project_init_process_docker_integration() {
  replace_var "SCRIPT_BUILD_ISOLATED_OPT"          "$var_script_build_isolated_opt";
  replace_var "SCRIPT_BUILD_ISOLATED_ARGFLAG"      "$var_script_build_isolated_argflag";
  replace_var "SCRIPT_BUILD_ISOLATED_ARGARRAY"     "$var_script_build_isolated_argarray";
  replace_var "SCRIPT_BUILD_ISOLATED_ARGARRAY_ADD" "$var_script_build_isolated_argarray_add";
  replace_var "SCRIPT_BUILD_ISOLATED_ARGPARSE"     "$var_script_build_isolated_argparse";
  replace_var "SCRIPT_BUILD_ISOLATED_MAIN"         "$var_script_build_isolated_main";
  replace_var "SCRIPT_BUILD_ISOLATED_HINT1"        "$var_script_build_isolated_hint1";
  replace_var "SCRIPT_TEST_ISOLATED_OPT"           "$var_script_test_isolated_opt";
  replace_var "SCRIPT_TEST_ISOLATED_MAIN"          "$var_script_test_isolated_main";
  replace_var "SCRIPT_TEST_ISOLATED_HINT1"         "$var_script_test_isolated_hint1";
  replace_var "SCRIPT_RUN_ISOLATED_OPT"            "$var_script_run_isolated_opt";
  replace_var "SCRIPT_RUN_ISOLATED_MAIN"           "$var_script_run_isolated_main";
  replace_var "SCRIPT_RUN_ISOLATED_HINT1"          "$var_script_run_isolated_hint1";
  if [[ "$var_project_integration_docker_enabled" == "0" ]]; then
    # Remove entire .docker dir in source root
    if [ -d "$var_project_dir/.docker" ]; then
      rm -r "$var_project_dir/.docker";
      if (( $? != 0 )); then
        failure "Failed to remove template source docker integration directory";
      fi
      find_all_files;
    else
      logW "Cannot remove: '$var_project_dir/.docker'";
      logW "The project Docker integration was disabled but the project directory does not";
      logW "have a '.docker' directory in the root of the source tree.";
      warning "Docker integration was disabled but project had no '.docker' directory";
    fi
  elif [[ "$var_project_integration_docker_enabled" == "1" ]]; then
    if ! [ -d "$var_project_dir/.docker" ]; then
      logW "The project Docker integration was enabled but the project directory does not";
      logW "have a '.docker' directory in the root of the source tree.";
      warning "Docker integration was enabled but could not find the '.docker' directory";
    fi
  fi
}

# Processes the project source template 'docs' directory and replaces the
# corresponding substitution variables for the project documentation integration.
function _project_init_process_docs_integration() {
  if [[ "$var_project_integration_docs_enabled" == "1" ]]; then
    if [[ "$var_project_lang" == "C" || "$var_project_lang" == "C++" ]]; then
      copy_shared "doxygen" "docs";
      load_var_from_file "SCRIPT_BUILD_DOCS_DOXYGEN_MAIN";
      var_script_build_docs_main="$VAR_FILE_VALUE";
      load_var_from_file "DOCKERFILE_BUILD_DOXYGEN";
      var_dockerfile_build_doxygen="$VAR_FILE_VALUE";
    elif [[ "$var_project_lang" == "Java" || "$var_project_lang" == "Python" ]]; then
      copy_shared "mkdocs" "docs";
      load_var_from_file "SCRIPT_BUILD_DOCS_MKDOCS_MAIN";
      var_script_build_docs_main="$VAR_FILE_VALUE";
      load_var_from_file "DOCKERFILE_BUILD_MKDOCS";
      var_dockerfile_build_mkdocs="$VAR_FILE_VALUE";
      load_var_from_file "DOCS_CONTENT_API_REFERENCE";
      replace_var "DOCS_CONTENT_API_REFERENCE" "$VAR_FILE_VALUE";
      load_var_from_file "DOCS_MKDOCS_PLUGIN_MKDOCSTRINGS";
      replace_var "DOCS_MKDOCS_PLUGIN_MKDOCSTRINGS" "$VAR_FILE_VALUE";
    else
      logW "Cannot set up project documentation integration.";
      logW "No docs template resource is available for ${var_project_lang}";
      var_project_integration_docs_enabled="0";
      var_script_build_docs_argflag="";
      var_script_build_docs_argparse="";
      var_script_build_docs_opt="";
    fi
  fi
  replace_var "SCRIPT_BUILD_DOCS_ARGFLAG"  "$var_script_build_docs_argflag";
  replace_var "SCRIPT_BUILD_DOCS_ARGPARSE" "$var_script_build_docs_argparse";
  replace_var "SCRIPT_BUILD_DOCS_OPT"      "$var_script_build_docs_opt";
  replace_var "SCRIPT_BUILD_DOCS_MAIN"     "$var_script_build_docs_main";
  replace_var "DOCKERFILE_BUILD_DOXYGEN"   "$var_dockerfile_build_doxygen";
  replace_var "DOCKERFILE_BUILD_MKDOCS"    "$var_dockerfile_build_mkdocs";
  # If Docker integration is generally not available for the underlying project type
  # (i.e. form_docker_integration() is never called by any init script), then we must
  # handle here the Docker-related Docs integration substitution variables ourselves,
  # and remove them. Otherwise this is handled by _project_init_process_docker_integration()
  if [ -z "$var_project_integration_docker_enabled" ]; then
    replace_var "SCRIPT_BUILD_ISOLATED_ARGARRAY_ADD" "";
    replace_var "SCRIPT_BUILD_ISOLATED_HINT1"        "";
  fi
}

# [API function]
# Prompts the user to enter whether he wants Docker integration.
#
# Enabling Docker integration for a project means that a user can build and test the
# project inside a virtualized environment of a Docker container. This makes it easier,
# for example, to build a project from source because a user does not have to worry
# about the underlying toolchain. Integration with Docker is always optional.
#
# This function will set the `var_project_integration_docker_enabled` global variable
# to either "1" or "0", depending on the user's choice. You may then handle this
# information in one of your custom `process_files_lvl_*()` functions.
#
# The project source files responsible for the Docker integration should
# reside in a **'.docker'** directory inside the project source root. If the user chooses
# to disable Docker integration for a project, then that directory is automatically
# removed from the project during initialization.
#
# Globals:
# FORM_QUESTION_ID                       - project.integration.docker
# var_project_integration_docker_enabled - Indicates whether the user wants to enable Docker
#                                          integration for the project or not. Is set to the
#                                          string "1" if Docker integration should be enabled,
#                                          otherwise it is set to "0". Is set by this function.
#
function form_docker_integration() {
  FORM_QUESTION_ID="project.integration.docker";
  logI "";
  logI "Would you like to enable Docker integration? (Y/n)";
  read_user_input_yes_no true;
  if [[ "$USER_INPUT_ENTERED_BOOL" == "true" ]]; then
    var_project_integration_docker_enabled="1";
    load_var_from_file "SCRIPT_BUILD_ISOLATED_OPT";
    var_script_build_isolated_opt="$VAR_FILE_VALUE";
    load_var_from_file "SCRIPT_BUILD_ISOLATED_ARGFLAG";
    var_script_build_isolated_argflag="$VAR_FILE_VALUE";
    load_var_from_file "SCRIPT_BUILD_ISOLATED_ARGARRAY";
    var_script_build_isolated_argarray="$VAR_FILE_VALUE";
    load_var_from_file "SCRIPT_BUILD_ISOLATED_ARGARRAY_ADD";
    var_script_build_isolated_argarray_add="$VAR_FILE_VALUE";
    load_var_from_file "SCRIPT_BUILD_ISOLATED_ARGPARSE";
    var_script_build_isolated_argparse="$VAR_FILE_VALUE";
    load_var_from_file "SCRIPT_BUILD_ISOLATED_MAIN";
    var_script_build_isolated_main="$VAR_FILE_VALUE";
    load_var_from_file "SCRIPT_BUILD_ISOLATED_HINT1";
    var_script_build_isolated_hint1="$VAR_FILE_VALUE";
    load_var_from_file "SCRIPT_TEST_ISOLATED_OPT";
    var_script_test_isolated_opt="$VAR_FILE_VALUE";
    load_var_from_file "SCRIPT_TEST_ISOLATED_MAIN";
    var_script_test_isolated_main="$VAR_FILE_VALUE";
    load_var_from_file "SCRIPT_TEST_ISOLATED_HINT1";
    var_script_test_isolated_hint1="$VAR_FILE_VALUE";
    load_var_from_file "SCRIPT_RUN_ISOLATED_OPT";
    var_script_run_isolated_opt="$VAR_FILE_VALUE";
    load_var_from_file "SCRIPT_RUN_ISOLATED_MAIN";
    var_script_run_isolated_main="$VAR_FILE_VALUE";
    load_var_from_file "SCRIPT_RUN_ISOLATED_HINT1";
    var_script_run_isolated_hint1="$VAR_FILE_VALUE";
  else
    var_project_integration_docker_enabled="0";
  fi
}

# Prompts the user to enter whether he wants project documentation integration.
#
# This function will set the `var_project_integration_docs_enabled` global variable
# to either "1" or "0", depending on the user's choice.
#
# Globals:
# FORM_QUESTION_ID                       - project.integration.docs
# var_project_integration_docs_enabled   - Indicates whether the user wants to have
#                                          project documentation integration.
#                                          Is set by this function.
#
function form_docs_integration() {
  FORM_QUESTION_ID="project.integration.docs";
  logI "";
  logI "Should the project have documentation resources? (Y/n)";
  read_user_input_yes_no true;
  if [[ "$USER_INPUT_ENTERED_BOOL" == "true" ]]; then
    var_project_integration_docs_enabled="1";
    load_var_from_file "SCRIPT_BUILD_DOCS_ARGFLAG";
    var_script_build_docs_argflag="$VAR_FILE_VALUE";
    load_var_from_file "SCRIPT_BUILD_DOCS_ARGPARSE";
    var_script_build_docs_argparse="$VAR_FILE_VALUE";
    load_var_from_file "SCRIPT_BUILD_DOCS_OPT";
    var_script_build_docs_opt="$VAR_FILE_VALUE";
  else
    var_project_integration_docs_enabled="0";
  fi
}<|MERGE_RESOLUTION|>--- conflicted
+++ resolved
@@ -131,80 +131,13 @@
     var_project_description="$specified_project_description";
   fi
 
-<<<<<<< HEAD
-  local license_name="";
-  local all_license_dirs=();
-  local fpath="";
+  _load_available_licenses;
+
+  local select_license=true;
   get_boolean_property "sys.baselicenses.disable" "false";
   local baselicenses_disabled="$PROPERTY_VALUE";
-  if [[ "$baselicenses_disabled" == "false" ]]; then
-    for fpath in "${SCRIPT_LVL_0_BASE}/licenses"/*; do
-      if [ -d "$fpath" ]; then
-        license_name=$(basename "$fpath");
-        if [ -n "$PROJECT_INIT_ADDONS_DIR" ]; then
-          if [ -f "${PROJECT_INIT_ADDONS_DIR}/licenses/${license_name}/DISABLE" ]; then
-            continue;
-          fi
-        fi
-        all_license_dirs+=("$fpath");
-      fi
-    done
-  fi
-
-  # Add the license directories from the addons to the list
-  if [ -n "$PROJECT_INIT_ADDONS_DIR" ]; then
-    if [ -d "$PROJECT_INIT_ADDONS_DIR/licenses" ]; then
-      for fpath in "${PROJECT_INIT_ADDONS_DIR}/licenses"/*; do
-        if [ -d "$fpath" ]; then
-          if ! [ -f "${fpath}/DISABLE" ]; then
-            all_license_dirs+=("$fpath");
-          fi
-        fi
-      done
-      # Check if the separator char used in the sort function
-      # is part of one of the path strings
-      for fpath in "${all_license_dirs[@]}"; do
-        if [[ "$fpath" == *"?"* ]]; then
-          logE "Invalid path encountered:";
-          logE "'${fpath}'";
-          logE "Path contains an invalid character: '?'";
-          failure "One or more paths to a component of an addon has an invalid character." \
-                  "Please make sure that the path to the addons directory does not"        \
-                  "contain '?' characters";
-        fi
-      done
-      mapfile -t all_license_dirs < <(_sort_file_paths "${all_license_dirs[@]}");
-    fi
-  fi
-
-  # Construct the list of license dirs and names
-  local project_licenses_dirs=();
-  local project_licenses_names=();
-
-  local dir="";
-  local name="";
-  local dir_name="";
-  for dir in "${all_license_dirs[@]}"; do
-    dir_name=$(basename "$dir");
-    if [ -r "${dir}/license.txt" ]; then
-      project_licenses_dirs+=("$dir");
-      if [ -r "${dir}/name.txt" ]; then
-        name=$(head -n 1 "${dir}/name.txt");
-        project_licenses_names+=("$name");
-      else
-        logW "The license directory '${dir_name}' has no name file";
-        name="$dir_name";
-        project_licenses_names+=("$name");
-      fi
-    else
-      logW "The license directory does not have a 'license.txt' file:";
-      logW "at: '${dir}'";
-    fi
-  done
-
-  local select_license=true;
   if [[ "$baselicenses_disabled" == "true" ]]; then
-    if (( ${#project_licenses_dirs[@]} == 0 )); then
+    if (( ${#_PROJECT_AVAILABLE_LICENSES_PATHS[@]} == 0 )); then
       select_license=false;
       var_project_license_dir="NONE";
       var_project_license="None";
@@ -218,10 +151,6 @@
     fi
   fi
 
-  # Add an option for no license
-  project_licenses_dirs+=("NONE");
-  project_licenses_names+=("None");
-
   if [[ $select_license == true ]]; then
     get_property "project.license" "ask";
     if [[ "$PROPERTY_VALUE" == "ask" ]]; then
@@ -229,29 +158,7 @@
       FORM_QUESTION_ID="project.license";
       logI "";
       logI "Choose a license for the project:";
-      read_user_input_selection "${project_licenses_names[@]}";
-=======
-  _load_available_licenses;
-
-  get_property "project.license" "ask";
-  if [[ "$PROPERTY_VALUE" == "ask" ]]; then
-    # Prompt to chosse a license
-    FORM_QUESTION_ID="project.license";
-    logI "";
-    logI "Choose a license for the project:";
-    read_user_input_selection "${_PROJECT_AVAILABLE_LICENSES_NAMES[@]}";
-
-    # Check whether to set default text
-    if [ -z "$USER_INPUT_ENTERED_INDEX" ]; then
-      logI "";
-      logI "You have not selected a license. The project will not be licensed";
-      var_project_license_dir="NONE";
-      var_project_license="None";
-    else
-      # Either set the selected license or 'None' 
-      var_project_license="${_PROJECT_AVAILABLE_LICENSES_NAMES[USER_INPUT_ENTERED_INDEX]}";
-      var_project_license_dir="${_PROJECT_AVAILABLE_LICENSES_PATHS[USER_INPUT_ENTERED_INDEX]}";
->>>>>>> 7fb32720
+      read_user_input_selection "${_PROJECT_AVAILABLE_LICENSES_NAMES[@]}";
 
       # Check whether to set default text
       if [ -z "$USER_INPUT_ENTERED_INDEX" ]; then
@@ -261,23 +168,22 @@
         var_project_license="None";
       else
         # Either set the selected license or 'None' 
-        var_project_license="${project_licenses_names[USER_INPUT_ENTERED_INDEX]}";
-        var_project_license_dir="${project_licenses_dirs[USER_INPUT_ENTERED_INDEX]}";
+        var_project_license="${_PROJECT_AVAILABLE_LICENSES_NAMES[USER_INPUT_ENTERED_INDEX]}";
+        var_project_license_dir="${_PROJECT_AVAILABLE_LICENSES_PATHS[USER_INPUT_ENTERED_INDEX]}";
 
         if [[ "$var_project_license_dir" == "NONE" ]]; then
           logI "";
           logI "The project will have no license";
         fi
       fi
-<<<<<<< HEAD
     else
       # License name was specified directly as property
       var_project_license="$PROPERTY_VALUE";
       # Find the corresponding license dir
       local i;
-      for (( i=0; i<${#project_licenses_names[@]}; ++i )); do
-        if [[ "$var_project_license" == "${project_licenses_names[$i]}" ]]; then
-          var_project_license_dir="${project_licenses_dirs[$i]}";
+      for (( i=0; i<${#_PROJECT_AVAILABLE_LICENSES_NAMES[@]}; ++i )); do
+        if [[ "$var_project_license" == "${_PROJECT_AVAILABLE_LICENSES_NAMES[i]}" ]]; then
+          var_project_license_dir="${_PROJECT_AVAILABLE_LICENSES_PATHS[i]}";
           break;
         fi
       done
@@ -291,18 +197,6 @@
           "however, this license is not available. Either specify a valid license name"         \
           "or set ${hint_prop_key} in your ${hint_prop_file} file to be able to select "        \
           "an available license from a list.";
-=======
-    fi
-  else
-    # License name was specified directly as property
-    var_project_license="$PROPERTY_VALUE";
-    # Find the corresponding license dir
-    local i;
-    for (( i=0; i<${#_PROJECT_AVAILABLE_LICENSES_NAMES[@]}; ++i )); do
-      if [[ "$var_project_license" == "${_PROJECT_AVAILABLE_LICENSES_NAMES[i]}" ]]; then
-        var_project_license_dir="${_PROJECT_AVAILABLE_LICENSES_PATHS[i]}";
-        break;
->>>>>>> 7fb32720
       fi
     fi
   fi
