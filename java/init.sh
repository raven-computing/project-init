#!/bin/bash
# Copyright (C) 2024 Raven Computing
#
# Licensed under the Apache License, Version 2.0 (the "License");
# you may not use this file except in compliance with the License.
# You may obtain a copy of the License at
#
# http://www.apache.org/licenses/LICENSE-2.0
#
# Unless required by applicable law or agreed to in writing, software
# distributed under the License is distributed on an "AS IS" BASIS,
# WITHOUT WARRANTIES OR CONDITIONS OF ANY KIND, either express or implied.
# See the License for the specific language governing permissions and
# limitations under the License.

# #***************************************************************************#
# *                                                                           *
# *                 ***   Init Script for Java Projects   ***                 *
# *                                 INIT LEVEL 1                              *
# *                                                                           *
# #***************************************************************************#
#
# This init script sets the following substitution variables:
#
# VAR_PROJECT_GROUP_ID: The Maven group ID used for the project
# VAR_PROJECT_ARTIFACT_ID: The Maven artifact ID used for the project
# VAR_JAVA_VERSION: The Java version in conventional form
# VAR_JAVA_VERSION_LABEL: The Java version label
# VAR_JAVA_VERSION_POM: The Java version in the form as used inside a POM
# VAR_NAMESPACE_DECLARATION: The namespace of the project, in dot notation
# VAR_NAMESPACE_DECLARATION_PATH: The namespace of the project, in path notation
# VAR_NAMESPACE_0: The first package name in the namespace hierarchy
# VAR_NAMESPACE_DECLARATION_TRAILING_SEP: The namespace in dot notation, with a
#                                         trailing dot at the end as
#                                         the last character
# VAR_NAMESPACE_PACKAGE_DECLARATION: The package declaration statement in
#                                    a .java file, indicating the namespace

# All supported relational database names and
# their corresponding identifiers
SUPPORTED_REL_DATABASES=();
SUPPORTED_REL_DATABASES_KEYS=();

# Files which should not be moved under
# a specified namespace directory layout
FILES_NO_MOVE=();
FILES_NO_MOVE+=('module-info.java');


function process_files_lvl_1() {
  replace_var "PROJECT_GROUP_ID"                   "$var_project_group_id";
  replace_var "PROJECT_ARTIFACT_ID"                "$var_project_artifact_id";
  replace_var "JAVA_VERSION"                       "$var_java_version";
  replace_var "JAVA_VERSION_LABEL"                 "$var_java_version_label";
  replace_var "NAMESPACE_DECLARATION"              "$var_namespace";
  replace_var "NAMESPACE_DECLARATION_0"            "$var_namespace_0";
  replace_var "NAMESPACE_DECLARATION_PATH"         "$var_namespace_path";
  replace_var "NAMESPACE_DECLARATION_TRAILING_SEP" "$var_namespace_trailing_sep";

  # Check for Java 8 compatibility requirement and adjust the POM based on that.
  if [[ "$var_java_version" == "1.8" ]]; then
    replace_var "POM_PROPERTIES" "";
    load_var_from_file "POM_PROFILES";
    replace_var "POM_PROFILES" "$VAR_FILE_VALUE";
  else
    load_var_from_file "POM_PROPERTIES";
    replace_var "POM_PROPERTIES" "$VAR_FILE_VALUE";
    replace_var "POM_PROFILES" "";
  fi

  replace_var "JAVA_VERSION_POM" "$var_java_version_pom";

  if [ -z "$var_namespace" ]; then
    replace_var "NAMESPACE_PACKAGE_DECLARATION" "";
  else
    replace_var "NAMESPACE_PACKAGE_DECLARATION" "package $var_namespace;";
    expand_namespace_directories "$var_namespace_path"     \
                                 "src/main/java/namespace" \
                                 "src/test/java/namespace";
  fi
}

# [API function]
# Prompts the user to enter the Java version to use for the project.
#
# The provided answer can be queried in source template files via the
# VAR_JAVA_VERSION and VAR_JAVA_VERSION_LABEL substitution variables.
# Additionally, since the version identifier might differ when used
# inside a Maven POM, the VAR_JAVA_VERSION_POM substitution variable is
# also set. It should be used instead when setting the used Java
# version inside a POM. The associated shell global variables are
# set by this function.
#
# Globals:
# FORM_QUESTION_ID       - java.version
# var_java_version       - The Java version string. Is set by this function.
# var_java_version_label - The Java version label string. Is set by this function.
# var_java_version_pom   - The Java version string as used in a project's POM.
#                          Is set by this function.
#
function form_java_version() {
  FORM_QUESTION_ID="java.version";
  logI "";
  logI "Select the version of Java to be used by the project:";
  read_user_input_selection "${SUPPORTED_LANG_VERSIONS_LABELS[@]}";
  var_java_version="${SUPPORTED_LANG_VERSIONS_IDS[USER_INPUT_ENTERED_INDEX]}";
  var_java_version_label="${SUPPORTED_LANG_VERSIONS_LABELS[USER_INPUT_ENTERED_INDEX]}";
  var_java_version_pom="$var_java_version";
}

# Validation function for the namespace form question.
function _validate_java_namespace() {
  local input="$1";
  if [ -z "$input" ]; then
    logI "Please specify a namespace";
    return 1;
  fi
  # Check for expected pattern
  local re="^[a-z.]*$";
  if ! [[ ${input} =~ $re ]]; then
    logI "Only lower-case a-z and '.' characters are allowed";
    return 1;
  fi
  if (( ${#input} == 1 )); then
    logI "A top-level namespace must be longer than one character";
    return 1;
  fi
  if [[ ${input} == *..* ]]; then
    logI "A namespace must not contain consecutive dots ('..')";
    return 1;
  fi
  if [[ ${input} == .* ]]; then
    logI "A namespace must not start with a '.'";
    return 1;
  fi
  if [[ ${input} == *. ]]; then
    logI "A namespace must not end with a '.'";
    return 1;
  fi
  local _namespace_0="$input";
  if [[ $input == *"."* ]]; then
    _namespace_0="${input%%.*}";
  fi
  # Check for disallowed names of the first package
  local _disallowed_package_names="namespace jni";
  if [[ " ${_disallowed_package_names} " =~ .*\ ${_namespace_0}\ .* ]]; then
    logI "Invalid namespace.";
    logI "The name '${_namespace_0}' is disallowed as a namespace";
    return 1;
  fi
  return 0;
}

# [API function]
# Prompts the user to enter the namespace that is used by the project code.
#
# The provided answer can be queried in source template files via the
# VAR_NAMESPACE_DECLARATION substitution variable. The namespace value will
# be in dot notation. The associated shell global variable is
# set by this function.
#
# Globals:
# FORM_QUESTION_ID           - java.namespace
# var_namespace              - The entire namespace in dot notation.
#                              Is set by this function.
# var_namespace_trailing_sep - The namespace in dot notation, with a
#                              trailing dot at the end as the last character.
#                              Is set by this function.
# var_namespace_path         - The entire namespace in path notation
#                              (with slashes). Is set by this function.
#
function form_java_namespace() {
  FORM_QUESTION_ID="java.namespace";
  logI "";
  logI "Enter the namespace of the main class in dot notation.";
  get_property "java.namespace.example" "raven.myproject";
  local j_namespace_example="$PROPERTY_VALUE";
  logI "For example: '$j_namespace_example'";
  read_user_input_text _validate_java_namespace;
  local entered_namespace="$USER_INPUT_ENTERED_TEXT";

  var_namespace="$entered_namespace";
<<<<<<< HEAD
  var_namespace_path="${var_namespace//.//}";
  var_namespace_trailing_sep="";
  if [ -n "$var_namespace" ]; then
    var_namespace_trailing_sep="$var_namespace.";
  fi
=======
  var_namespace_trailing_sep="${var_namespace}.";
>>>>>>> 48a45df2
  if [[ $var_namespace == *"."* ]]; then
    var_namespace_0="${var_namespace%%.*}";
  else
    var_namespace_0="$var_namespace";
  fi
}

function set_database_system() {
  local j_db_str="$1";
  local j_db_key="$2";
  SUPPORTED_REL_DATABASES+=("$j_db_str");
  SUPPORTED_REL_DATABASES_KEYS+=("$j_db_key");
}

# Set variables from properties
get_property "java.pom.groupid" "com.raven-computing";
var_project_group_id="$PROPERTY_VALUE";

# Set the Maven artifactId to be the lower-case version of the project name
# shellcheck disable=SC2154
var_project_artifact_id="$var_project_name_lower";

# Specify supported relational database systems
set_database_system "MySQL" "mysql";
set_database_system "MariaDB" "mariadb";
set_database_system "PostgreSQL" "postgresql";
set_database_system "Other" "OTHER";

# Specify supported Java versions
add_lang_version "1.8" "Java 8";
add_lang_version "11" "Java 11";
add_lang_version "17" "Java 17";
add_lang_version "21" "Java 21";

select_project_type "java" "Java";
selected_name="$FORM_PROJECT_TYPE_NAME";
selected_dir="$FORM_PROJECT_TYPE_DIR";

proceed_next_level "$selected_dir";<|MERGE_RESOLUTION|>--- conflicted
+++ resolved
@@ -180,15 +180,8 @@
   local entered_namespace="$USER_INPUT_ENTERED_TEXT";
 
   var_namespace="$entered_namespace";
-<<<<<<< HEAD
   var_namespace_path="${var_namespace//.//}";
-  var_namespace_trailing_sep="";
-  if [ -n "$var_namespace" ]; then
-    var_namespace_trailing_sep="$var_namespace.";
-  fi
-=======
   var_namespace_trailing_sep="${var_namespace}.";
->>>>>>> 48a45df2
   if [[ $var_namespace == *"."* ]]; then
     var_namespace_0="${var_namespace%%.*}";
   else
