#!/bin/bash
# Copyright (C) 2024 Raven Computing
#
# Licensed under the Apache License, Version 2.0 (the "License");
# you may not use this file except in compliance with the License.
# You may obtain a copy of the License at
#
# http://www.apache.org/licenses/LICENSE-2.0
#
# Unless required by applicable law or agreed to in writing, software
# distributed under the License is distributed on an "AS IS" BASIS,
# WITHOUT WARRANTIES OR CONDITIONS OF ANY KIND, either express or implied.
# See the License for the specific language governing permissions and
# limitations under the License.

# #***************************************************************************#
# *                                                                           *
# *                 ***   Init Script for Java Projects   ***                 *
# *                                 INIT LEVEL 1                              *
# *                                                                           *
# #***************************************************************************#
#
# This init script sets the following substitution variables:
#
# VAR_PROJECT_GROUP_ID: The Maven group ID used for the project
# VAR_PROJECT_ARTIFACT_ID: The Maven artifact ID used for the project
# VAR_JAVA_VERSION: The Java version in conventional form
# VAR_JAVA_VERSION_LABEL: The Java version label
# VAR_JAVA_VERSION_POM: The Java version in the form as used inside a POM
# VAR_NAMESPACE_DECLARATION: The namespace of the project, in dot notation
# VAR_NAMESPACE_0: The first package name in the namespace hierarchy
# VAR_NAMESPACE_DECLARATION_TRAILING_SEP: The namespace in dot notation, with a
#                                         trailing dot at the end as
#                                         the last character
# VAR_NAMESPACE_PACKAGE_DECLARATION: The package declaration statement in
#                                    a .java file, indicating the namespace

# All supported relational database names and
# their corresponding identifiers
SUPPORTED_REL_DATABASES=();
SUPPORTED_REL_DATABASES_KEYS=();

# Files which should not be moved under
# a specified namespace directory layout
FILES_NO_MOVE=();
FILES_NO_MOVE+=('module-info.java');


function process_files_lvl_1() {
  replace_var "PROJECT_GROUP_ID"                   "$var_project_group_id";
  replace_var "PROJECT_ARTIFACT_ID"                "$var_project_artifact_id";
  replace_var "JAVA_VERSION"                       "$var_java_version";
  replace_var "JAVA_VERSION_LABEL"                 "$var_java_version_label";
  replace_var "NAMESPACE_DECLARATION"              "$var_namespace";
  replace_var "NAMESPACE_DECLARATION_0"            "$var_namespace_0";
  replace_var "NAMESPACE_DECLARATION_TRAILING_SEP" "$var_namespace_trailing_sep";

<<<<<<< HEAD
  if [[ "$var_project_integration_docker_enabled" == "1" && "$var_java_version" == "21" ]]; then
    logW "Docker integration is not yet supported when using JDK 21";
  fi

  # Check for Java 8 compatibility requirement and adjust the POM based on that.
  if [[ "$var_java_version" == "1.8" ]]; then
    replace_var "POM_PROPERTIES" "";
    load_var_from_file "POM_PROFILES";
    replace_var "POM_PROFILES" "$VAR_FILE_VALUE";
  else
    load_var_from_file "POM_PROPERTIES";
    replace_var "POM_PROPERTIES" "$VAR_FILE_VALUE";
    replace_var "POM_PROFILES" "";
  fi

  replace_var "JAVA_VERSION_POM" "$var_java_version_pom";

=======
>>>>>>> ed3115c3
  if [ -z "$var_namespace" ]; then
    replace_var "NAMESPACE_PACKAGE_DECLARATION" "";
  else
    replace_var "NAMESPACE_PACKAGE_DECLARATION" "package $var_namespace;";

    # Create namespace directory layout and move source files
    local dir_layout=$(echo "$var_namespace" |tr "." "/");
    local path_ns_main="$var_project_dir/src/main/java/$dir_layout/";
    local path_ns_tests="$var_project_dir/src/test/java/$dir_layout/";
    # Create directory layout for main files
    if [ -d "$var_project_dir/src/main/java/namespace" ]; then
      mkdir -p "$path_ns_main";
      for f in $(find "$var_project_dir/src/main/java/namespace" -type f); do
        local f_name="$(basename "$f")";
        # Only move files which are not blacklisted
        if [[ ! "${FILES_NO_MOVE[*]}" =~ "${f_name}" ]]; then
          mv "$f" "$path_ns_main";
          if (( $? != 0 )); then
            failure "Failed to move source file into namespace layout directory";
          fi
        fi
      done
      # Remove the original now empty placeholder namespace dir
      rm -r "$var_project_dir/src/main/java/namespace/";
      if (( $? != 0 )); then
        failure "Failed to remove template source namespace directory";
      fi
    fi
    # Create directory layout for test files
    if [ -d "$var_project_dir/src/test/java/namespace" ]; then
      mkdir -p "$path_ns_tests";
      for f in $(find "$var_project_dir/src/test/java/namespace" -type f); do
        mv "$f" "$path_ns_tests";
        if (( $? != 0 )); then
          failure "Failed to move source file into namespace layout directory";
        fi
      done
      # Remove the original now empty placeholder namespace dir
      rm -r "$var_project_dir/src/test/java/namespace/";
      if (( $? != 0 )); then
        failure "Failed to remove template source namespace directory";
      fi
    fi
    # Update file cache
    find_all_files;
  fi
}

# [API function]
# Prompts the user to enter the Java version to use for the project.
#
# The provided answer can be queried in source template files via the
# VAR_JAVA_VERSION and VAR_JAVA_VERSION_LABEL substitution variables.
# Additionally, since the version identifier might differ when used
# inside a Maven POM, the VAR_JAVA_VERSION_POM substitution variable is
# also set. It should be used instead when setting the used Java
# version inside a POM. The associated shell global variables are
# set by this function.
#
# Globals:
# FORM_QUESTION_ID       - java.version
# var_java_version       - The Java version string. Is set by this function.
# var_java_version_label - The Java version label string. Is set by this function.
# var_java_version_pom   - The Java version string as used in a project's POM.
#                          Is set by this function.
#
function form_java_version() {
  FORM_QUESTION_ID="java.version";
  logI "";
  logI "Select the version of Java to be used by the project:";
  read_user_input_selection "${SUPPORTED_LANG_VERSIONS_LABELS[@]}";
  var_java_version="${SUPPORTED_LANG_VERSIONS_IDS[USER_INPUT_ENTERED_INDEX]}";
  var_java_version_label="${SUPPORTED_LANG_VERSIONS_LABELS[USER_INPUT_ENTERED_INDEX]}";
  var_java_version_pom="$var_java_version";
}

# Validation function for the namespace form question.
function _validate_java_namespace() {
  local input="$1";
  if [ -z "$input" ]; then
    return 0;
  fi
  # Check for expected pattern
  local re="^[a-z.]*$";
  if ! [[ ${input} =~ $re ]]; then
    logI "Only lower-case a-z and '.' characters are allowed";
    return 1;
  fi
  if (( ${#input} == 1 )); then
    logI "A top-level namespace must be longer than one character";
    return 1;
  fi
  if [[ ${input} == *..* ]]; then
    logI "A namespace must not contain consecutive dots ('..')";
    return 1;
  fi
  if [[ ${input} == .* ]]; then
    logI "A namespace must not start with a '.'";
    return 1;
  fi
  if [[ ${input} == *. ]]; then
    logI "A namespace must not end with a '.'";
    return 1;
  fi
  local _namespace_0="$input";
  if [[ $input == *"."* ]]; then
    _namespace_0="${input%%.*}";
  fi
  # Check for disallowed names of the first package
  local _disallowed_package_names="namespace jni";
  if [[ " ${_disallowed_package_names} " =~ .*\ ${_namespace_0}\ .* ]]; then
    logI "Invalid namespace.";
    logI "The name '${_namespace_0}' is disallowed as a namespace";
    return 1;
  fi
  return 0;
}

# [API function]
# Prompts the user to enter the namespace that is used by the project code.
#
# The provided answer can be queried in source template files via the
# VAR_NAMESPACE_DECLARATION substitution variable. The namespace value will
# be in dot notation. The associated shell global variable is
# set by this function.
#
# Globals:
# FORM_QUESTION_ID           - java.namespace
# var_namespace              - The entire namespace in dot notation.
#                              Is set by this function.
# var_namespace_trailing_sep - The namespace in dot notation, with a
#                              trailing dot at the end as the last character.
#                              Is set by this function.
#
function form_java_namespace() {
  FORM_QUESTION_ID="java.namespace";
  logI "";
  logI "Enter the namespace of the main class in dot notation.";
  get_property "java.namespace.example" "raven.myproject";
  local j_namespace_example="$PROPERTY_VALUE";
  logI "For example: '$j_namespace_example'";
  read_user_input_text _validate_java_namespace;
  local entered_namespace="$USER_INPUT_ENTERED_TEXT";

  # Validate given answer
  if [ -z "$entered_namespace" ]; then
    logI "No namespace will be used";
  fi
  var_namespace="$entered_namespace";
  var_namespace_trailing_sep="";
  if ! [ -z "$var_namespace" ]; then
    var_namespace_trailing_sep="$var_namespace.";
  fi
  if [[ $var_namespace == *"."* ]]; then
    var_namespace_0="${var_namespace%%.*}";
  else
    var_namespace_0="$var_namespace";
  fi
}

function set_database_system() {
  local j_db_str="$1";
  local j_db_key="$2";
  SUPPORTED_REL_DATABASES+=("$j_db_str");
  SUPPORTED_REL_DATABASES_KEYS+=("$j_db_key");
}

# Set variables from properties
get_property "java.pom.groupid" "com.raven-computing";
var_project_group_id="$PROPERTY_VALUE";

# Set the Maven artifactId to be the lower-case version of the project name
var_project_artifact_id="$var_project_name_lower";

# Specify supported relational database systems
set_database_system "MySQL" "mysql";
set_database_system "MariaDB" "mariadb";
set_database_system "PostgreSQL" "postgresql";
set_database_system "Other" "OTHER";

# Specify supported Java versions
add_lang_version "1.8" "Java 8";
add_lang_version "11" "Java 11";
add_lang_version "17" "Java 17";
add_lang_version "21" "Java 21";

select_project_type "java" "Java";
selected_name="$FORM_PROJECT_TYPE_NAME";
selected_dir="$FORM_PROJECT_TYPE_DIR";

proceed_next_level "$selected_dir";<|MERGE_RESOLUTION|>--- conflicted
+++ resolved
@@ -55,11 +55,6 @@
   replace_var "NAMESPACE_DECLARATION_0"            "$var_namespace_0";
   replace_var "NAMESPACE_DECLARATION_TRAILING_SEP" "$var_namespace_trailing_sep";
 
-<<<<<<< HEAD
-  if [[ "$var_project_integration_docker_enabled" == "1" && "$var_java_version" == "21" ]]; then
-    logW "Docker integration is not yet supported when using JDK 21";
-  fi
-
   # Check for Java 8 compatibility requirement and adjust the POM based on that.
   if [[ "$var_java_version" == "1.8" ]]; then
     replace_var "POM_PROPERTIES" "";
@@ -73,8 +68,6 @@
 
   replace_var "JAVA_VERSION_POM" "$var_java_version_pom";
 
-=======
->>>>>>> ed3115c3
   if [ -z "$var_namespace" ]; then
     replace_var "NAMESPACE_PACKAGE_DECLARATION" "";
   else
