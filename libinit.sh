#!/bin/bash
# Copyright (C) 2024 Raven Computing
#
# Licensed under the Apache License, Version 2.0 (the "License");
# you may not use this file except in compliance with the License.
# You may obtain a copy of the License at
#
# http://www.apache.org/licenses/LICENSE-2.0
#
# Unless required by applicable law or agreed to in writing, software
# distributed under the License is distributed on an "AS IS" BASIS,
# WITHOUT WARRANTIES OR CONDITIONS OF ANY KIND, either express or implied.
# See the License for the specific language governing permissions and
# limitations under the License.

# #***************************************************************************#
# *                                                                           *
# *                  ***   Project Init Core Libraries   ***                  *
# *                                                                           *
# #***************************************************************************#
#
# This file defines common functions and global variables used in the Project
# Init system. It contains the core code upon which the system is built.
#
# Not all functions defined in this file are considered as API functions.
# Functions which can be called as an API are designated as such in their
# source documentation. Concretely, all API functions will have the
# symbol "[API function]" put as the first line comment of their respective
# source documentation. The conventional regulations with regard to API
# stability and backwards compatibility apply. Functions which are not
# considered as an API do not have to guarantee stability with regard to
# their signature. Such functions are allowed to change in any way, or be
# removed completely without the application of any standard deprecation
# policy. The consumption of non-API functions is exclusively intended by
# the Project Init system itself. Therefore, developers writting add-ons are
# strongly advised to only use API functions in their code.
#
# All global variables defined in this file should be considered read-only by
# API users if their identifying name is written in all caps, unless the
# corresponding documentation states that the variable can be used otherwise.
# Do not manually assign a value to read-only global variables.
# The values of variables whose identifying name starts with an underscore
# should only be changed by functions defined in this file or init system code.
#
# The Project Init system divides the initialization into separate steps,
# so called init levels. These levels do not have to be visually
# distinguishable by the end user. They are simply used to hierarchically
# lay out the initialization code in a logical order. The general rule is
# that code in higher init levels is common to all lower init levels. However,
# the reverse is not true. For example, the highest init level is 0 (zero),
# which will typically involve code to retrieve the name and description of the
# project to initialize and the language to be used. The next init level (1)
# will then consider the steps to be taken in order to initialize a project
# with the given language, i.e. all things common to projects for that
# language or technology.
# Each init level is defined by a directory containing an "init.sh" file, a
# so called init script. Such a directory is usually located under a higher
# init level directory.
#
# Although an init script can in principle contain arbitrary shell code, the
# common practice is to ask the underlying user questions relevant to the
# particular init level context and set internal variables. In this way,
# the user is presented with a continuous form of questions in order to set
# up a new project according to his needs.
# The following functions can be used to gather the answer from the user for
# various types of questions:
#   * read_user_input_text()
#   * read_user_input_selection()
#   * read_user_input_yes_no()
#
# Questions, informative text, warnings and errors can be shown at any time
# in a consistent way by means of the log*() family of functions.
#
# The answers provided by the user are in the end usually saved in so called
# substitution variables. These are defined as global shell variables with
# a "var_"-prefix. They should be defined as all lower-case. Substitution
# variables usually have a counterpart in one or more project template
# source files. Those counterparts have the pattern "${{VAR_*}}", where
# the "*" is the unique identifier of that substitution variable, in all caps.
# A standard mechanism is provided by which substitution variables defined in
# project source template files are replaced by the concrete value set in the
# corresponding shell variable. The replace_var() function implements
# this mechanism.
#
# Once an init script has completed its task and gathered all relevant
# information from the user, there are two distinct situations to consider.
# If a subsequent init level exists, then the active init level signals to
# the Project Init system that it can move on to the next lower init level.
# This is done by a call to the proceed_next_level() function, usually placed
# as the last line of code in an init script. This procedure recursively calls
# the init scripts in the right order, until the final init level is reached.
# The final init level usually also has a "source" subdirectory which contains
# the project source template files. Those can be any type of files which are
# used by the concrete project type to be initialized.
#
# The actual project initialization is executed by calling the corresponding
# API functions in the right order. The initialization is a three-step process.
# First, the project source template files are copied as is to the
# project target directory. Second, the licensing and copyright information is
# set up based on the information provided by the user. Third, all copied
# project source files are processed and potentially changed, renamed or moved.
# The actually initialization is therefore executed when the last init script
# calls the following functions in this specific order:
#   * project_init_copy()
#   * project_init_license()
#   * project_init_process()
#
# In principle, any custom shell code can be inserted in between the above
# three function calls. The convention is, however, that these functions are
# the last lines of code in the last init script within the lowermost
# init level. The project_init_process() function is responsible for
# processing the project source template files in such a way, that
# the initialized project contains syntactically correct source code and can
# be built and used practically out of the box. In doing so, all encountered
# substitution variables are replaced by the value set in the corresponding
# init script code. Any init script can introduce and define new substitution
# variables, which must be present in the underlying project source template
# files in order to have an effect. Each substitution variable is processed
# by a call to the replace_var() function.
# Substitution variables should generally not be processed before
# the project_init_process() function is called, although it is possible.
# To adhere to the general init level processing order, each init level script
# can define a process_files_lvl_*() function, where the "*" is the number of
# the init level that the underlying init script implements. These functions
# will be called by the init system at the right time and in the right order,
# from higher init levels (lower level number) to lower init levels
# (higher level number). The convention is that the function implementations
# take care of processing all substitution variables, which are defined or set
# in the underlying init script, by calling the replace_var() function.
# Usually, the process_files_lvl_*() functions are placed as the first function
# inside the corresponding init script.
#
# An irrecoverable error can be signaled at any time by calling the failure()
# function. This will gracefully terminate the initialization process and
# inform the user about the occurred error. If the user should only be
# informed about an issue, without terminating the program, the warning()
# function should be used instead. Warnings are accumulated and shown to
# the user at the end of a successful project initialization.
#
# The library code in this file does not implement the concrete form to
# be shown to the user. This has to be provided separately. However, as part
# of the API contract, any consuming component must ensure that the library
# lifecycle functions are called in the appropriate order. That is:
#   * project_init_start()
#   * project_init_finish()
#
# In between these function calls, a consuming component may use any
# provided API function to implement a concrete project initialization form
# and descend into more init levels.
#
# When the arguments given to the project_init_start() lifecycle function
# result in the activation of the Quickstart mode,
# the PROJECT_INIT_QUICKSTART_REQUESTED global variable is set to true and
# the consuming component may proceed by calling the
# project_init_process_quickstart() function to load and execute
# the requested Quickstart function.
#
# The developer documentation is available on GitHub:
# https://github.com/raven-computing/project-init/wiki
#
# Please consult the docs for further information on the Init System and
# the provided APIs. The system and its behaviour is customizable by
# an add-on mechanism without having to change the core code of the system.


# Minimum required Bash major version
readonly REQUIREMENT_BASH_VERSION=4;

# [API Exit Code]
# Used when a project is successfully initialized
# and the program has finished without fatal errors.
readonly EXIT_SUCCESS=0;
# [API Exit Code]
# Used when the program encounters any kind of error.
readonly EXIT_FAILURE=1;
# [API Exit Code]
# Used when the program is terminated by an interrupt signal,
# e.g. when cancelling by means of Ctrl+C, or when the user
# does not confirm the project initialization.
readonly EXIT_CANCELLED=5;

# [API Global]
# The status code a Quickstart function should return in the
# case of a successful operation.
# Since:
# 1.4.0
readonly QUICKSTART_STATUS_OK=$EXIT_SUCCESS;

# [API Global]
# The status code a Quickstart function should return in the case of a
# failed operation. This indicates to the system that the entire operation,
# which might consist of multiple chained functions, should be cancelled.
# A warning is shown to the user about the failed operation.
# Use $QUICKSTART_STATUS_NOWARN instead to suppress that warning.
# Since:
# 1.4.0
readonly QUICKSTART_STATUS_FAILURE=$EXIT_FAILURE;

# [API Global]
# The status code a Quickstart function should return in the case of a
# failed operation, suppressing some warnings emitted by the system. This status
# code is the same as $QUICKSTART_STATUS_FAILURE but gives the underlying function
# the opportunity to show its own warning messages to the user before returning.
# Please note that the system will still emit other warnings and errors not related
# to the returned status of the Quickstart function.
# Since:
# 1.4.0
readonly QUICKSTART_STATUS_NOWARN=50;

# [API Global]
# Holds the version identifier of the Project Init system.
# The format is 'major.minor.patch'.
PROJECT_INIT_VERSION="";

# [API Global]
# Holds the version identifier of the addons resources if applicable.
# This is the version as specified in the VERSION file of the addons
# resource directory. The format of the value of this variable
# is 'major.minor.patch', or '?.?.?' if the VERSION file contains an
# invalid format. If no VERSION file is found, this variable will be empty.
PROJECT_INIT_ADDONS_VERSION="";

# [API Global]
# Indicates whether the running version of the Project Init system is
# a development version or a release version. This global variable
# is either true or false.
PROJECT_INIT_IS_DEV_VERSION="";

# [API Global]
# Indicates whether the loaded addons resource of the running Project Init
# system is a development version or a release version. This global variable
# is either true or false.
PROJECT_INIT_ADDONS_IS_DEV_VERSION="";

# [API Global]
# The path to the loaded addon resource directory. This is only set if an addon
# is available and loaded, otherwise it remains empty. It indicates the source
# root of the addon within the local filesystem, which may or may not be
# a temporary location.  
# This variable must be regarded as read-only.
# Since:
# 1.4.0
PROJECT_INIT_ADDONS_PATH="";

# [API Global]
# The path of the current working directory of the user when he
# started Project Init.  
# This variable must be regarded as read-only.
# Since:
# 1.4.0
USER_CWD="";

# [API Global]
# Contains the absolute path to the directory of
# the current active init level. As the user progresses
# through the forms of the various init levels, this
# variable is automatically adjusted to always point to
# the init level directory the system is currently in.
CURRENT_LVL_PATH="";

# [API Global]
# Contains the number of the currently active init level.
# The start (entry point) of the Project Init system,
# i.e. the source root of the system itself, is defined
# as level 0 (zero). As the user progresses through the
# forms, each directory in which the system descends into
# represents a separate init level, for which a greater
# level number is assigned. This variable is automatically
# adjusted to always equal the number of the init level
# the system is currently in.
CURRENT_LVL_NUMBER=0;

# [API Global]
# Contains the user-entered string from the last call
# to the read_user_input_text() function.
USER_INPUT_ENTERED_TEXT="";

# [API Global]
# Contains the selection index of the user choice from
# the last call to the read_user_input_selection() function.
# Please note that this index is always zero-based, even when
# the selection numbers shown to the user within the
# form selections exhibit a different behaviour.
USER_INPUT_ENTERED_INDEX="";

# [API Global]
# Contains the boolean user answer of the yes/no question
# from the last call to the read_user_input_yes_no() function.
# This variable contains either true or false.
USER_INPUT_ENTERED_BOOL="";

# [API Global]
# The name of the project type selected by the user.
# This global var holds one of the two results of
# the select_project_type() function.
FORM_PROJECT_TYPE_NAME="";

# [API Global]
# The path to the directory of the project type
# selected by the user. This global var holds one of
# the two results of the select_project_type() function.
FORM_PROJECT_TYPE_DIR="";

# [API Global]
# The identifier of the question for which form input is requested.
# This variable can be set before calling the read_user_input_selection() ,
# read_user_input_text() or read_user_input_yes_no() function to make the form
# question that follows assignable by a unique identifier. Currently, this is
# only used during testing. When a value is set before calling any of the
# aforementioned functions, it instructs those functions to read the
# user-provided answer from a prepared internal data structure.
# Since:
# 1.2.0
FORM_QUESTION_ID="";

# [API Global]
# Holds the name of the directory representing
# the next init level that was selected by the user. Please note
# that this is not the absolute path to the selected directory,
# but rather only the name of the directory within the filesystem.
# Represents the first return value of
# the select_next_level_directory() function.
SELECTED_NEXT_LEVEL_DIR="";

# [API Global]
# Holds the display name of the directory that was selected by
# the user. This is not the directory name on the filesystem, but
# rather the name as it is shown to the user within the form,
# i.e. as specified by the accompanying 'name.txt' file.
# Represents the second return value of
# the select_next_level_directory() function.
SELECTED_NEXT_LEVEL_DIR_NAME="";

# [API Global]
# Holds the property value set by the get_property()
# and get_boolean_property() functions.
PROPERTY_VALUE="";

# [API Global]
# Holds the value computed and set by the make_hyperlink() function.
# The string value might contain terminal escape codes.
# Since:
# 1.1.0
HYPERLINK_VALUE="";

# [API Global]
# Holds the value loaded and set by the load_var_from_file() function.
# The string value might contain arbitrary characters, including special
# characters. It might be empty if no corresponding var file was found.
# Since:
# 1.3.0
VAR_FILE_VALUE="";

# [API Global]
# The message to show when a project is successfully initialized.
# This text is shown in the terminal and in the desktop notification.
# A new value can be set to this variable to change the success message.
# Since:
# 1.1.0
PROJECT_INIT_SUCCESS_MESSAGE="Project has been initialized";

# [API Global]
# The name of the file which is generated for the legal text of
# the selected license. A new value can be set to this variable to
# change the file name.
# Since:
# 1.6.0
PROJECT_INIT_LICENSE_FILE_NAME="LICENSE";

# [API Global]
# Indicates whether the user has requested a quickstart.
# Is either true or false.  
# This variable must be regarded as read-only.
# Since:
# 1.4.0
PROJECT_INIT_QUICKSTART_REQUESTED=false;

# [API Global]
# Indicates the path to the project source template directory used
# to initialize a new project. This variable is only set after project
# initialization process has started and the source template files have
# been copied to the project target directory by means of
# the project_init_copy() function.  
# This variable must be regarded as read-only.
# Since:
# 1.4.0
PROJECT_INIT_USED_SOURCE="";

# [API Global]
# Can be set to `true` in order to suppress the printing of a deprecation
# warning for the next call of any deprecated function. This variable is
# automatically reset to `false` by a deprecated function once it returns.
# Thus, code using deprecated functions must set this variable before each
# call if deprecation warnings should be suppressed for all of them. Please
# note that the automatic reset of the variable value only applies if the
# underlying deprecated function is called within the same shell environment.
# Since:
# 1.3.0
SUPPRESS_DEPRECATION_WARNING=false;

# The path to the target directory where to save files in Quickstart mode.
_PROJECT_INIT_QUICKSTART_OUTPUT_DIR="";

# An array for holding all supported language version
# numbers/identifiers
SUPPORTED_LANG_VERSIONS_IDS=();

# An array for holding the corresponding labels for all
# supported language versions
SUPPORTED_LANG_VERSIONS_LABELS=();

# The associative array for the data in project.properties files.
declare -A PROPERTIES;

# The associative array for the data in extension_map.txt files.
declare -A COPYRIGHT_HEADER_EXT_MAP;

# The paths to the directories of all available project licenses.
# Is set by the _load_available_licenses() function.
# The order of the paths is in sync with the names.
_PROJECT_AVAILABLE_LICENSES_PATHS=();

# The names of all project licenses.
# Is set by the _load_available_licenses() function.
# The order of the names is in sync with the paths.
_PROJECT_AVAILABLE_LICENSES_NAMES=();

# The path to the license resource selected in the active process.
_PROJECT_SELECTED_LICENSE_PATH="";

# The name of the license resource selected in the active process.
_PROJECT_SELECTED_LICENSE_NAME="";

# An array holding names of commands that are required
# by the init system. Is filled by the _read_dependencies() function.
SYS_DEPENDENCIES=();

# An array where all summary warning messages are saved.
# Use the warning() function to add a new message.
_WARNING_LOG=();

# Holds the number of issued warnings. This corresponds to
# the number of occurred warning-level log statements.
_N_WARNINGS=0;

# Holds the number of issued errors. This corresponds to
# the number of occurred error-level log statements.
_N_ERRORS=0;

# The list of all entries in 'files.txt' files.
LIST_FILES_TXT=();

# The array of files which are created by Project Init
# in a target location.
CACHE_ALL_FILES=();

# Used by the _find_files_impl() function to store
# the found files as a separate item in this array.
_FOUND_FILES=();

# Used by the _find_subst_vars() function to store
# the found substitution variables.
_FOUND_SUBST_VARS=();

# A literal new line character. Can be used in values
# for variable substitutions.
readonly _NL="
";

# The absolute path to the location where
# Project Init resources, including addons, are cached.
readonly RES_CACHE_LOCATION="/tmp";

# The base URL pointing to the Project Init source repository.
readonly PROJECT_BASE_URL="https://github.com/raven-computing/project-init";

# The base URL to be used when creating hyperlinks
# to the Project Init documentation, e.g. for help texts.
readonly DOCS_BASE_URL="${PROJECT_BASE_URL}/wiki";

# Contains the absolute path to the directory of the current theoretic
# init level within the addons resource. This is essentially the addons
# counterpart to $CURRENT_LVL_PATH, but the path is always pointing
# to the addons resource directory. This variable is automatically
# adjusted to always point to the init level directory of the addons
# resource that is or would be applicable, even when no such directory
# is provided by the addon. If no addon is active, then this variable
# will be left empty.
_ADDONS_CURRENT_LVL_PATH="";

# An associative array used to track which deprecated functions
# have already been called. Maps function names (without any '()' at the end)
# to constant values. This is effectively used as a set.
declare -A _DEPRECATED_FUNCTIONS;
# Indicates whether some deprecated feature/behaviour was used by any code.
# Does not track the calling of deprecated functions.
_FLAG_DEPRECATED_FEATURE_USED=false;
# Special deprecation file used by the load_var() function.
_FILE_DEPRECATED_FN_LOAD_VAR_USED="$RES_CACHE_LOCATION/pi_deprfnloadvarused";

# Indicates whether the file cache is invalidated.
_FLAG_FCACHE_ERR=false;

# Indicates whether the selected project language comes exclusively
# from an addons resource.
_FLAG_PROJECT_LANG_IS_FROM_ADDONS=false;
# Indicates whether the project_init_copy() function was called.
_FLAG_PROJECT_FILES_COPIED=false;
# Indicates whether the project_init_license() function was called.
_FLAG_PROJECT_LICENSE_PROCESSED=false;
# Indicates whether the project_init_process() function was called.
_FLAG_PROJECT_FILES_PROCESSED=false;
# Indicates whether the directory where the new project should be
# initialized in is polluted, i.e. it already exists and was not empty
# when the init system checked it.
_FLAG_PROJECT_DIR_POLLUTED=false;
# Indicates whether the system configuration has been loaded.
_FLAG_CONFIGURATION_LOADED=false;

# The timeout of the success notification, in milliseconds.
_INT_NOTIF_SUCCESS_TIMEOUT=3000;
# The path to the icon to be used by the success notification.
# Is set dynamically as the program progesses.
_STR_NOTIF_SUCCESS_ICON="";
# Indicates whether a success notification icon was specified by an addon.
_FLAG_NOTIF_SUCCESS_ICON_ADDON=false;

# Terminal color flag may be set as env var
if [[ "$TERMINAL_USE_ANSI_COLORS" == "0" ]]; then
  readonly TERMINAL_USE_ANSI_COLORS=false;
  # Disable colors
  readonly COLOR_RED="";
  readonly COLOR_GREEN="";
  readonly COLOR_BLUE="";
  readonly COLOR_CYAN="";
  readonly COLOR_ORANGE="";
  readonly COLOR_NC="";
else
  readonly TERMINAL_USE_ANSI_COLORS=true;
  # Terminal colors
  readonly COLOR_RED="\033[0;31m";
  readonly COLOR_GREEN="\033[1;32m";
  readonly COLOR_BLUE="\033[1;34m";
  readonly COLOR_CYAN="\033[1;36m";
  readonly COLOR_ORANGE="\033[1;33m";
  readonly COLOR_NC="\033[0m";
fi

# The text shown in prompts when requesting user input.
_READ_FN_INPUT_PROMPT="$(echo -e "[${COLOR_CYAN}INPUT${COLOR_NC}] ")";
readonly _READ_FN_INPUT_PROMPT;


# [API function]
# Prints an INFO level statement on stdout.
#
# All given info strings are logged on one line.
#
# Args:
# $* - An arbitrary number of string messages to log
#
# Stdout:
# An INFO level statement.
#
function logI() {
  if [[ $TERMINAL_USE_ANSI_COLORS == true ]]; then
    echo -e "[${COLOR_BLUE}INFO${COLOR_NC}] $*";
  else
    echo "[INFO] $*";
  fi
}

# [API function]
# Prints a WARNING level statement on stdout.
#
# All given warning strings are logged on one line.
#
# Args:
# $* - An arbitrary number of string messages to log
#
# Stdout:
# A WARNING level statement.
#
function logW() {
  if [[ $TERMINAL_USE_ANSI_COLORS == true ]]; then
    echo -e "[${COLOR_ORANGE}WARN${COLOR_NC}] $*";
  else
    echo "[WARN] $*";
  fi
  ((++_N_WARNINGS));
}

# [API function]
# Prints an ERROR level statement on stdout.
#
# All given error strings are logged on one line.
#
# Args:
# $* - An arbitrary number of string messages to log
#
# Stdout:
# An ERROR level statement.
#
function logE() {
  if [[ $TERMINAL_USE_ANSI_COLORS == true ]]; then
    echo -e "[${COLOR_RED}ERROR${COLOR_NC}] $*";
  else
    echo "[ERROR] $*";
  fi
  ((++_N_ERRORS));
}

# [API function]
# Adds a warning to the project initialization summary.
#
# This function adds the given warning message to the list of warnings
# shown at the end after a project has been successfully initialized.
# Only one string can be given to this function per call. Each message
# will be shown on a separate line.
#
# Args:
# $1 - A string message to log
#
function warning() {
  _WARNING_LOG+=("$1");
}

# Prints a statement indicating a successful operation.
#
# This function shows a success message and prints saved warnings.
# The program will not be terminated by this function.
#
function _log_success() {
  local max_lines=20;
  logI "";
  if [[ $TERMINAL_USE_ANSI_COLORS == true ]]; then
    echo -ne "[${COLOR_BLUE}INFO${COLOR_NC}] ";
    for i in $(seq 1 $max_lines); do
      echo -n "-";
    done
    echo -ne " [${COLOR_GREEN}SUCCESS${COLOR_NC}] ";
  else
    echo -n "[INFO] ";
    for i in $(seq 1 $max_lines); do
      echo -n "-";
    done
    echo -n " [SUCCESS] ";
  fi
  for i in $(seq 1 $max_lines); do
    echo -n "-";
  done
  echo "";
  logI "${PROJECT_INIT_SUCCESS_MESSAGE}";
  logI "";
  # Check logged warning messages
  local warn_size=${#_WARNING_LOG[@]};
  if (( warn_size > 0 )); then
    local warning_msg="";
    for warning_msg in "${_WARNING_LOG[@]}"; do
      logW "${COLOR_ORANGE}Warning:${COLOR_NC}";
      logW "$warning_msg";
      logI "";
    done
  fi
}

# Shows a system notification indicating a successful operation.
#
# This function will try to display a desktop notification if
# the notify-send command is available. It returns exit status 1
# if the notify-send command is not available, otherwise it returns
# the exit status of notify-send.
#
function _show_notif_success() {
  if _command_dependency "notify-send"; then
    local _project_name="New Project";
    if [ -n "$var_project_name" ]; then
      _project_name="$var_project_name";
    fi
    local _has_icon=false;
    if [ -n "${_STR_NOTIF_SUCCESS_ICON}" ]; then
      if [ -r "${_STR_NOTIF_SUCCESS_ICON}" ]; then
        _has_icon=true;
      fi
    fi
    if [[ ${_has_icon} == true ]]; then
      notify-send -i "${_STR_NOTIF_SUCCESS_ICON}"  \
                  -t ${_INT_NOTIF_SUCCESS_TIMEOUT} \
                  "${_project_name}"               \
                  "${PROJECT_INIT_SUCCESS_MESSAGE}";
    else
      notify-send -t ${_INT_NOTIF_SUCCESS_TIMEOUT} \
                  "${_project_name}"               \
                  "${PROJECT_INIT_SUCCESS_MESSAGE}";
    fi
    return $?;
  fi
  return 1;
}

# Prints a help text statement with the specified log level.
#
# Is used to guide the user to some specific part of the official documentation.
# The help text is directly printed with the specified log level. Therefore a call
# to this function needs to be placed at the right location.
#
# Args:
# $1 - The log level to use when printing the help text.
#      Must be one of 'I' (Info), 'W' (Warning), 'E' (Error).
# $2 - The documentation link relative to the base URL as indicated
#      by the $DOCS_BASE_URL global variable.
#
# Globals:
# DOCS_BASE_URL - Is used by this function to determine the base part of the created
#                 hyperlink, which points to the official documentation.
#
# Stdout:
# Help text information with the specified log level.
#
function _show_helptext() {
  local _log_lvl="$1";
  local _doc_res="$2";
  if [ -z "${_log_lvl}" ]; then
    logE "Programming error: No log level specified in call to _show_helptext()";
    logE "at: '${BASH_SOURCE[1]}' (line ${BASH_LINENO[0]})";
    return 1;
  fi
  if [ -z "${_doc_res}" ]; then
    logE "Programming error: No resource name specified in call to _show_helptext()";
    logE "at: '${BASH_SOURCE[1]}' (line ${BASH_LINENO[0]})";
    return 1;
  fi
  make_hyperlink "${DOCS_BASE_URL}/${_doc_res}" "documentation";
  local _helptext="[HELP]: See the $HYPERLINK_VALUE for more information";
  if [[ "${_log_lvl}" == "I" ]]; then
    logI "";
    logI "${_helptext}";
    logI "";
  elif [[ "${_log_lvl}" == "W" ]]; then
    logW "";
    logW "${_helptext}";
    logW "";
  elif [[ "${_log_lvl}" == "E" ]]; then
    logE "";
    logE "${_helptext}";
    logE "";
  else
    logE "Programming error: Invalid log level specified in call to _show_helptext()";
    logE "at: '${BASH_SOURCE[1]}' (line ${BASH_LINENO[0]})";
    return 1;
  fi
  return 0;
}

# Makes a hyperlink value which points to an API function
# description within the official documentation.
#
# Is used to display a link to a specific API function within the official
# documentation. The hyperlink value is created by using the make_hyperlink() function.
# Therefore, the result is saved in the $HYPERLINK_VALUE global variable.
#
# Args:
# $1 - The function name to make a link for. Must not contain any brackets.
#
# Globals:
# DOCS_BASE_URL   - Is used by this function to determine the base part of the created
#                   hyperlink, which points to the official documentation.
# HYPERLINK_VALUE - Holds the string value of the created hyperlink.
#                   Is set as a result of a call to this function.
#
function _make_func_hl() {
  local _func_name="$1";
  if [ -z "${_func_name}" ]; then
    logE "Programming error: No function name specified in call to _make_func_hl()";
    logE "at: '${BASH_SOURCE[1]}' (line ${BASH_LINENO[0]})";
    HYPERLINK_VALUE="";
    return 1;
  fi
  # shellcheck disable=SC2206
  local version_spec=( ${PROJECT_INIT_VERSION//./ } );
  local _m="${version_spec[0]}"; # Major version
  make_hyperlink "${DOCS_BASE_URL}/API-Reference-v${_m}#${_func_name}" "${_func_name}()";
  return $?;
}

# Safely change the active working directory or fail with an error message.
#
# Args:
# $1 - The path to the directory to change to. This is a mandatory argument.
#
function _cd_or_die() {
  local _target_path="$1";
  if ! cd "${_target_path}"; then
    failure "Failed to change active working directory to '${_target_path}'";
  fi
}

# [API function]
# Prints a statement indicating a failed operation.
#
# This function shows a failure message and prints all given error messages.
# The program will be terminated by this function with exit code indicated
# by the global variable $EXIT_FAILURE.
#
# Args:
# $@ - Optional strings indicating all error messages.
#      Each message is printed on its own line.
#
# Stdout:
# Error information.
#
function failure() {
  local max_lines=20;
  logI "";
  local i;
  if [[ $TERMINAL_USE_ANSI_COLORS == true ]]; then
    echo -ne "[${COLOR_BLUE}INFO${COLOR_NC}] ";
    for i in $(seq 1 $max_lines); do
      echo -ne "-";
    done
    echo -ne " [${COLOR_RED}FAILURE${COLOR_NC}] ";
  else
    echo -n "[INFO] ";
    for i in $(seq 1 $max_lines); do
      echo -n "-";
    done
    echo -n " [FAILURE] ";
  fi
  for i in $(seq 1 $max_lines); do
    echo -n "-";
  done
  echo "";
  logI "";
  if (( $# == 0 )); then
    logE "An error has occurred";
  else
    for msg in "$@"; do
      logE "$msg";
    done
  fi

  if [[ ${_FLAG_PROJECT_FILES_COPIED} == true ]]; then
    # Source files have already been copied to the target directory.
    # Try to clean it up safely
    if [ -d "$var_project_dir" ]; then
      if [[ ${_FLAG_PROJECT_DIR_POLLUTED} == false ]]; then
        var_project_dir="${var_project_dir%/}";
        if [[ "$var_project_dir" != "$HOME" ]]; then
          rm -r "$var_project_dir";
          if (( $? != 0 )); then
            logW "Failed to clean up already created project directory.";
            logW "Check '$var_project_dir' for remnant files";
          fi
        fi
      else
        logW "Unable to clean up already created project directory: Polluted directory.";
        logW "Check '$var_project_dir' for remnant files";
      fi
    fi
  fi

  if [[ $PROJECT_INIT_QUICKSTART_REQUESTED == true ]]; then
    _cancel_quickstart;
  fi

  # Play bell alert sound if applicable
  if [[ ${_FLAG_CONFIGURATION_LOADED} == true ]]; then
    get_boolean_property "sys.output.sound.onfail" "true";
    if [[ "$PROPERTY_VALUE" == "true" ]]; then
      echo -ne "\a";
    fi
  fi

  exit $EXIT_FAILURE;
}

# Cancels a Quickstart operation.
#
# This function potentially cleans up already copied resources in the project
# target directory. If no argument is given, then this function returns
# normally, otherwise it exits the entire application with the exit code
# specified by the first argument.
# If not in Quickstart mode, then this function has no effect.
#
# Args:
# $1 - Optional exit status of the application.
#
# Returns:
# 0 - If no exit status was specified as an argument and the Quickstart
#     operation was successfully cancelled.
# 1 - If no Quickstart operation is active at the time this
#     function was called. This means that this function call was a NO-OP.
#
# Globals:
# CACHE_ALL_FILES - The files already copied to the project target directory.
#
function _cancel_quickstart() {
  local arg_do_exit_with_status="$1";
  if [[ $PROJECT_INIT_QUICKSTART_REQUESTED == false ]]; then
    return 1;
  fi
  if (( ${#CACHE_ALL_FILES[@]} > 0 )); then
    local f="";
    for f in "${CACHE_ALL_FILES[@]}"; do
      if [ -d "$f" ]; then
        if ! rm -rf "$f"; then
          logW "Failed to clean up directory created by quickstart function.";
          logW "Check directory '$f'";
        fi
      elif [ -f "$f" ]; then
        if ! rm "$f"; then
          logW "Failed to clean up file created by quickstart function.";
          logW "Check file '$f'";
        fi
      fi
    done
  fi
  if [ -n "$arg_do_exit_with_status" ]; then
    exit $arg_do_exit_with_status;
  fi
  return 0;
}

# [API function]
# Creates a hyperlink from the specified URL.
#
# This function can be used to create a clickable hyperlink leading
# to a web resource. The hyperlink might be embedded in a series of
# terminal escape codes if this is an activated feature, in which case
# the specified label is used as the display string for the created hyperlink.
# If the corresponding feature is disabled, the provided URL might be used
# as is in the computed value. Please note that this function does not check
# whether the underlying terminal emulator in use supports displaying
# clickable labeled hyperlinks.
# The result of this function is not printed directly but instead stored
# in the $HYPERLINK_VALUE global variable.
#
# Since:
# 1.1.0
#
# Args:
# $1 - The URL of the hyperlink. This is a mandatory argument.
# $2 - The label of the hyperlink. This argument is optional.
#
# Globals:
# HYPERLINK_VALUE - Holds the string value of the created hyperlink.
#                   Is set by this function.
#
# Returns:
# 0 - If the hypelink was successfully created.
# 1 - If an error occurred.
#
# Examples:
# make_hyperlink "http://www.example.com" "Example Link";
# logI "Please see this $HYPERLINK_VALUE";
#
function make_hyperlink() {
  local _hl_url="$1";
  local _hl_label="$2";
  if [ -z "${_hl_url}" ]; then
    logE "Programming error: No URL specified in call to make_hyperlink()";
    logE "at: '${BASH_SOURCE[1]}' (line ${BASH_LINENO[0]})";
    HYPERLINK_VALUE="";
    return 1;
  fi
  if [ -z "${_hl_label}" ]; then
    _hl_label="${_hl_url}";
  fi
  get_boolean_property "sys.output.hyperlinks.escape" "true";
  if [[ "$PROPERTY_VALUE" == "true" ]]; then
    HYPERLINK_VALUE="\e]8;;${_hl_url}\e\\\\${_hl_label}\e]8;;\e\\\\";
  else
    if [[ "${_hl_label}" != "${_hl_url}" ]]; then
      _hl_url="${_hl_label} (${_hl_url})";
    fi
    HYPERLINK_VALUE="${_hl_url}";
  fi
  return 0;
}

# Loads the version information for the Project Init base system.
#
# Globals:
# PROJECT_INIT_VERSION - Holds the version identifier string.
#                        Is set by this function.
#
# Returns:
# 0 - If the loaded version string is formally valid.
# 1 - If the loaded version string is formally INVALID.
#
function _load_version_base() {
  if [ -z "$SCRIPT_LVL_0_BASE" ]; then
    SCRIPT_LVL_0_BASE="$(_get_script_path "${BASH_SOURCE[0]}")";
  fi
  local path_version_base="$SCRIPT_LVL_0_BASE/VERSION";
  local version_base="?.?.?";
  local ret_val=0;
  # Read from version file
  if [ -r "$path_version_base" ]; then
    version_base=$(head -n 1 "$path_version_base");
  fi
  # Validate version identifiers
  local re="^[0-9]+\.[0-9]+\.[0-9]+(-dev)?$";
  if ! [[ $version_base =~ $re ]]; then
    # Do not print warning if the '-#' arg was specified
    if [[ $ARG_VERSION_STR == false ]]; then
      logW "Invalid version string specified:";
      logW "at: '$path_version_base'";
    fi
    version_base="?.?.?";
    ret_val=1;
  fi
  PROJECT_INIT_VERSION="$version_base";
  if [[ "${PROJECT_INIT_VERSION}" == *-dev ]]; then
    PROJECT_INIT_IS_DEV_VERSION=true;
  else
    PROJECT_INIT_IS_DEV_VERSION=false;
  fi
  return $ret_val;
}

# Loads the version information for the Project Init addons resource.
#
# Globals:
# PROJECT_INIT_ADDONS_VERSION - Holds the version identifier string.
#                               Is set by this function.
#
# Returns:
# 0 - If the loaded version string is formally valid.
# 1 - If the loaded version string is formally INVALID.
#
function _load_version_addons() {
  local path_version_addons="$PROJECT_INIT_ADDONS_DIR/VERSION";
  local version_addons="";
  local ret_val=0;
  # Read from version file
  if [ -n "$PROJECT_INIT_ADDONS_DIR" ]; then
    if [ -r "$path_version_addons" ]; then
      version_addons=$(head -n 1 "$path_version_addons");
    fi
  fi
  # Validate version identifiers
  if [ -n "$version_addons" ]; then
    local re="^[0-9]+\.[0-9]+\.[0-9]+(-dev)?$";
    if ! [[ $version_addons =~ $re ]]; then
      logW "Invalid version string specified in addons resource:";
      logW "at: '$path_version_addons'";
      _show_helptext "W" "Addons#versioning";
      version_addons="?.?.?";
      ret_val=1;
    fi
  fi
  PROJECT_INIT_ADDONS_VERSION="$version_addons";
  if [[ "${PROJECT_INIT_ADDONS_VERSION}" == *-dev ]]; then
    PROJECT_INIT_ADDONS_IS_DEV_VERSION=true;
  else
    PROJECT_INIT_ADDONS_IS_DEV_VERSION=false;
  fi
  return $ret_val;
}

# Loads the specified addon library script file.
#
# The specified script path must be valid and the file
# to be loaded must exist. If any condition is not satisfied, then
# this function will exit the program by means of the failure() function.
#
# Args:
# $1 - The name of the file to load, relative to the source tree root
#      of the active addon. This is a mandatory argument.
#
function _load_addon_declared_libs() {
  local addon_libs="$1";
  if _is_absolute_path "$addon_libs"; then
    logE "Addon code path is invalid.";
    logE "Invalid property with key 'sys.addon.code.load': '${addon_libs}'";
    logE "File path must be relative to addon directory.";
    _show_helptext "E" "Addons#loading-common-code";
    failure "An addon configuration has errors";
  fi
  if [[ "${addon_libs}" == *"../"* ]]; then
    logE "Addon code path is invalid.";
    failure "An addon configuration has errors";
  fi
  addon_libs="${PROJECT_INIT_ADDONS_DIR}/${addon_libs}";
  if ! [ -r "${addon_libs}" ]; then
    logE "Addon code file not found:";
    logE "at: '${addon_libs}'";
    logE "Invalid property with key 'sys.addon.code.load'";
    _show_helptext "E" "Addons#loading-common-code";
    failure "An addon configuration has errors";
  fi
  source "$addon_libs";
}

# Loads the quickstart function definitions.
#
# The path to the directory containing the quickstart script
# file must be specified.
#
# Args:
# $1 - The path to the quickstart script directory.
#      This is a mandatory argument.
#
# Returns:
# 0 - If the quickstart function definitions could be successfully loaded.
# 1 - If the quickstart script file was not found.
# 2 - If the quickstart script file was found but could not be loaded.
#
function _load_quickstart_definitions() {
  local quickstart_path_base="$1";
  local quickstart_code_file="${quickstart_path_base}/quickstart.sh";
  if ! [ -r "$quickstart_code_file" ]; then
    return 1;
  fi
  source "$quickstart_code_file";
  if (( $? != 0 )); then
    return 2;
  fi
  return 0;
}

# Parses all given arguments and sets the global $ARG_* variables.
#
# Args:
# $@ -  The arguments to parse.
#
# Stdout:
# An error message is printed if an unknown argument is encountered.
#
# Globals:
# ARG_QUICKSTART_NAMES - Represents the quickstart '@' argument(s).
# ARG_NO_CACHE         - Represents the '--no-cache' option.
# ARG_NO_PULL          - Represents the '--no-pull' option.
# ARG_HELP             - Represents the '-?|--help' option.
# ARG_VERSION          - Represents the '--version' option.
# ARG_VERSION_STR      - Represents the '-#' option.
#
function _parse_args() {
  ARG_QUICKSTART_NAMES=();
  ARG_NO_CACHE=false;
  ARG_NO_PULL=false;
  ARG_HELP=false;
  ARG_VERSION=false;
  ARG_VERSION_STR=false;
  local quickstart_requested=false;
  local arg="";
  local qs_arg="";
  local qs_names=();
  local qs_name="";
  for arg in "$@"; do
    case $arg in
      @*)
      quickstart_requested=true;
      qs_arg="${arg:1}";
      # shellcheck disable=SC2206
      qs_names=(${qs_arg//,/ });
      for qs_name in "${qs_names[@]}"; do
        ARG_QUICKSTART_NAMES+=("$qs_name");
      done
      shift;
      ;;
      --no-cache)
      ARG_NO_CACHE=true;
      shift;
      ;;
      --no-pull)
      ARG_NO_PULL=true;
      shift;
      ;;
      --version)
      ARG_VERSION=true;
      shift;
      ;;
      -#)
      ARG_VERSION_STR=true;
      shift;
      ;;
      -\?|--help)
      ARG_HELP=true;
      shift;
      ;;
      *)
      # Unknown argument
      echo "Unknown argument: '$arg'";
      echo "";
      echo "Use the '--help' option for more information.";
      echo "";
      exit $EXIT_FAILURE;
      ;;
    esac
  done
  # Make sure API global is read-only
  if [[ $quickstart_requested == true ]]; then
    readonly PROJECT_INIT_QUICKSTART_REQUESTED=true;
  else
    readonly PROJECT_INIT_QUICKSTART_REQUESTED=false;
  fi
}

# Handles the utility/helper arguments if passed to this program.
# Requires that the global $ARG_* variables have been set.
function _handle_util_args() {
  if [[ $ARG_VERSION_STR == true ]]; then
    _load_version_base;
    echo "$PROJECT_INIT_VERSION";
    exit $EXIT_SUCCESS;
  fi
  if [[ $ARG_VERSION == true ]]; then
    _load_version_base;
    local version_dev="";
    if [[ $PROJECT_INIT_IS_DEV_VERSION == true ]]; then
      version_dev="(Development Version)";
    fi
    echo "Project Init v${PROJECT_INIT_VERSION} ${version_dev}";
    echo "Copyright (C) 2024 Raven Computing";
    echo "This software is licensed under the Apache License, Version 2.0";
    exit $EXIT_SUCCESS;
  fi
  if [[ $ARG_HELP == true ]]; then
    _load_version_base;
    local version_dev="";
    if [[ $PROJECT_INIT_IS_DEV_VERSION == true ]]; then
      version_dev="(Development Version)";
    fi
    echo "Project Init v${PROJECT_INIT_VERSION} ${version_dev}";
    echo "Quickly set up new projects.";
    echo "";
    echo "This program guides a user through the steps of initializing a new software project.";
    echo "Simply run it without any arguments and you will be prompted to answer some ";
    echo "basic questions to initialize a new software project.";
    echo "Alternatively, specify one or more Quickstart functions to run.";
    echo "";
    echo "The following optional arguments are supported:"
    echo "";
    echo "Arguments:";
    echo "";
    echo "  [@Quickstart...] The name of the Quickstart to run. This argument can be applied ";
    echo "                   multiple times, either separately or in a single argument as a ";
    echo "                   comma-separated list of Quickstart names. The '@'-prefix in each ";
    echo "                   separate argument is mandatory.";
    echo "";
    echo "Options:";
    echo "";
    if [[ "$PROJECT_INIT_BOOTSTRAP" == "1" ]]; then
      echo "  [--no-cache]     Clear the caches before and after the program runs.";
      echo "";
    fi
    echo "  [--no-pull]      Do not update existing caches and use them as is.";
    echo "";
    echo "  [-#|--version]   Show program version information.";
    echo "";
    echo "  [-?|--help]      Show this help message.";
    echo "";
    exit $EXIT_SUCCESS;
  fi
}

# Event handling function to be called when an interrupt
# signal SIGINT is received.
function _handle_interrupt_event() {
  echo "";
  logI "Cancelling...";
  # Ensure proper cleanup but exit under any circumstance
  _cancel_quickstart $EXIT_CANCELLED;
  exit $EXIT_CANCELLED;
}

# Sets up code to handle system signals.
function _setup_event_handlers() {
  trap _handle_interrupt_event SIGINT;
}

# Checks whether the specified command is available and either returns 0 (zero)
# if it is available or 1 if the command is not available.
#
# Args:
# $1 - The name of the command. This is the name by which the corresponding command
#      is called, e.g. the executable name. This argument is mandatory.
#
# Returns:
# 0 - If the specified command can be found and is available in the system.
# 1 - If the specified command could not be found.
#
# Examples:
# _command_dependency "awk";
#
function _command_dependency() {
  local cmd_exec="$1";
  if [ -z "$cmd_exec" ]; then
    logE "Programming error: Illegal function call:";
    logE "at: '${BASH_SOURCE[1]}' (line ${BASH_LINENO[0]})";
    failure "Programming error: Invalid call to _command_dependency() function: " \
            "No command name specified";
  fi
  if ! command -v "$cmd_exec" &> /dev/null; then
    return 1;
  fi
  return 0;
}

# Prints the content of the specified text file.
#
# If the specified file cannot be read, this function does nothing.
#
# Args:
# $1 - The path to the file to read. This argument is mandatory.
#
function _print_text_from_file() {
  local file_path="$1";
  # Read and print lines if available
  if [ -r "$file_path" ]; then
    # Save the internal field separator
    local IFS_ORIG="$IFS";
    # Set the IFS to an empty string
    IFS="";
    # Read the text file and show
    local line="";
    while read -r line || [ -n "$line" ]; do
      logI "$line";
    done < "$file_path"
    # Reset the original IFS value
    IFS="$IFS_ORIG";
  fi
}

# Shows the ASCII-encoded start icon.
#
# This function reads the 'icon.ascii.txt' file containing the icon to show.
# An existing file in the addons directory takes precedence over the base icon.
#
function _show_start_icon() {
  local ficon="$SCRIPT_LVL_0_BASE/icon.ascii.txt";
  # Check for addons overwrite
  if [ -n "$PROJECT_INIT_ADDONS_DIR" ]; then
    if [ -r "$PROJECT_INIT_ADDONS_DIR/icon.ascii.txt" ]; then
      ficon="$PROJECT_INIT_ADDONS_DIR/icon.ascii.txt";
    fi
  fi
  # Read and show icon
  _print_text_from_file "$ficon";
}

# Reads the specified text file and populates the $SYS_DEPENDENCIES global
# variable with the corresponding dependency command names.
#
# This function can be called multiple times for different files.
# Already existing dependencies are not added again.
#
# Args:
# $1 - The text file to read.
#
# Returns:
# 0 - If the specified file was successfully read.
# 1 - If the file could be read but is incorrectly formatted.
# 2 - If the specified file could not be read.
#
# Globals:
# SYS_DEPENDENCIES - The variable to which the read dependencies are written to.
#                    Must be an already declared array.
#
# Examples:
# _read_dependencies "dependencies.txt";
#
function _read_dependencies() {
  local dependencies_file="$1";
  local invalid_format=false;
  local invalid_line=0;
  if [[ -z "$dependencies_file" ]]; then
    logE "Programming error: No file specified in call to _read_dependencies()";
    return 2;
  fi
  if [ -r "$dependencies_file" ]; then
    local line_num=0;
    local line="";
    while read -r line || [ -n "$line" ]; do
      line_num=$((line_num+1));
      # Ignore comments and blank lines
      if [[ -n "$line" && "$line" != \#* ]]; then
        # Check that the line does not contain spaces
        if [[ "$line" != *" "* ]]; then
          # Avoid duplicates
          if ! _array_contains "$line" "${SYS_DEPENDENCIES[@]}"; then
            SYS_DEPENDENCIES+=( "$line" );
          fi
        else
          invalid_format=true;
          invalid_line=$line_num;
        fi
      fi
    done < "$dependencies_file";
  else
    logW "The specified dependencies file does not exist or is not readable:";
    logW "at: '$dependencies_file'";
    return 2
  fi
  if [[ $invalid_format == true ]]; then
    logW "The dependencies file is incorrectly formatted:";
    logW "at: '$dependencies_file' (at line $invalid_line)";
    return 1;
  fi
  return 0;
}

# Performs system compatibility checks.
#
# This function will call failure() if compatibility cannot be guaranteed.
#
function _check_system_compat() {
  # Check Bash version.
  # Defaults to 0 (zero) if version number cannot be determined
  local bash_version_major="${BASH_VERSINFO:-0}";
  local bash_version_full="${BASH_VERSION}";
  if (( bash_version_major < REQUIREMENT_BASH_VERSION )); then
    logW "Unsatisfied compatibility requirement.";
    if (( bash_version_major == 0 )); then
      logW "You are using an unsupported Bash version.";
    else
      local _bash_version_msg="$bash_version_major";
      if [ -n "$bash_version_full" ]; then
        _bash_version_msg="$bash_version_full";
      fi
      logW "You are using Bash version ${_bash_version_msg}";
    fi
    logW "This program requires at least Bash version $REQUIREMENT_BASH_VERSION";
    failure "Unsupported interpreter version";
  fi
}

# Performs system dependencies checks.
#
# This function can call the failure() function if a system dependency
# is not available.
#
function _check_system_dependencies() {
  # Check that required external commands are available
  _read_dependencies "dependencies.txt";
  if (( $? != 0 )); then
    failure "Detected error in the base dependencies.txt file";
  fi
  local dependency="";
  for dependency in "${SYS_DEPENDENCIES[@]}"; do
    if ! _command_dependency "$dependency"; then
      logE "Could not find the '${dependency}' executable.";
      logE "Please make sure that ${dependency} is correctly installed.";
      failure "Unsatisfied compatibility requirement. Missing system dependency";
    fi
  done

  # Check for addons sys dependencies
  if [ -n "$PROJECT_INIT_ADDONS_DIR" ]; then
    if [ -f "${PROJECT_INIT_ADDONS_DIR}/dependencies.txt" ]; then
      _read_dependencies "${PROJECT_INIT_ADDONS_DIR}/dependencies.txt";
      for dependency in "${SYS_DEPENDENCIES[@]}"; do
        if ! _command_dependency "$dependency"; then
          get_boolean_property "sys.dependencies.onmissing.fail" "true";
          if [[ "$PROPERTY_VALUE" == "true" ]]; then
            logE "Could not find the '${dependency}' executable.";
            logE "Please make sure that ${dependency} is correctly installed.";
            failure "Unsatisfied compatibility requirement. Missing system dependency";
          else
            logW "Missing system dependency: '${dependency}'";
          fi
        fi
      done
    fi
  fi
}

# Loads the Project Init addons resources from the specified Git repository
# to a temporary directory.
#
# The specified argument must not contain the 'GIT:' prefix as used by
# the $PROJECT_INIT_ADDONS_RES environment variable.
# After the addons resources are loaded, the $PROJECT_INIT_ADDONS_DIR global
# variable is set to point to the temporary directory where the resources
# are located.
# This function may reuse already fetched Git resources and update them
# via Git protocols.
#
# Args:
# $1 - The Git repository access specifier as e.g. passed
#      to the 'git clone' command. Can be in any format which can be
#      handled by Git.
#
# Stdout:
# Text to indicate the loading operation.
# Encountered errors are also printed on stdout.
#
# Globals:
# PROJECT_INIT_ADDONS_DIR - The path to the (temporary) directory containing
#                           the loaded addons resources.
#                           Is set by this function.
#
function _load_addons_resource_git() {
  local git_res="$1";
  if [ -z "$git_res" ]; then
    failure "Programming error: Invalid call to _load_addons_resource_git() function: " \
            "No arguments specified";
  fi
  local cmd_exit_status=0;
  # Ensure that git is available
  _command_dependency "git";
  # We temporarily switch to the system's /tmp directory.
  # To be reverted at the end of this function or in case of failure.
  _cd_or_die "$RES_CACHE_LOCATION";
  # Effective user ID
  local _EUID="";
  _EUID=$(id -u);
  # Find suitable cache dir
  local cache_dir_pattern="piar_cache_${_EUID}_*";
  # Intentional splitting and globbing.
  # shellcheck disable=SC2206
  local cache_dirs=( $cache_dir_pattern );
  local addons_res_dir="";
  # Check if a cache dir already exists
  if [[ "${cache_dirs[0]}" == "$cache_dir_pattern" ]]; then
    # No cache dir found
    _command_dependency "mktemp";
    # Create new cache dir
    addons_res_dir="$(mktemp -d piar_cache_${_EUID}_XXXXXXXXXX 2>&1)";
    cmd_exit_status=$?;
    if (( cmd_exit_status != 0 )); then
      _cd_or_die "$SCRIPT_LVL_0_BASE";
      logE "Command 'mktemp' returned non-zero exit status $cmd_exit_status";
      if [ -n "$addons_res_dir" ]; then
        logE "Command error:";
        echo "$addons_res_dir";
      fi
      failure "Failed to create addons resource cache under $RES_CACHE_LOCATION";
    fi
    local branch="";
    local git_branch="";
    if [ -n "$PROJECT_INIT_ADDONS_RES_BRANCH" ]; then
      branch="$PROJECT_INIT_ADDONS_RES_BRANCH";
      git_branch="-b $branch";
    fi
    echo -n "Loading addons...";
    git clone $git_branch --depth 1 "$git_res" "${RES_CACHE_LOCATION}/${addons_res_dir}" &> /dev/null;
    cmd_exit_status=$?;
    if (( cmd_exit_status != 0 )); then
      echo "FAILURE";
      rm -r "$addons_res_dir";
      _cd_or_die "$SCRIPT_LVL_0_BASE";
      logE "Command 'git clone' returned non-zero exit status $cmd_exit_status";
      logE "Make sure that '${git_res}' is a valid git repository and that ";
      logE "you have the necessary access rights.";
      if [ -n "$branch" ]; then
        failure "Failed to fetch Project Init addons resources from '${git_res}' " \
                "on branch '${branch}' and caching it under '${RES_CACHE_LOCATION}/${addons_res_dir}'";
      else
        failure "Failed to fetch Project Init addons resources from '$git_res' " \
                "and caching it under '${RES_CACHE_LOCATION}/${addons_res_dir}'";
      fi
    fi
    echo "OK";
  else
    # At least one cache dir found
    addons_res_dir="${cache_dirs[0]}";
    _cd_or_die "$addons_res_dir";
    echo -n "Loading addons...";
    if [[ $ARG_NO_PULL == false ]]; then
      # Update cache so that we always use the latest version
      git pull &> /dev/null;
      cmd_exit_status=$?;
    fi
    if (( cmd_exit_status != 0 )); then
      echo "FAILURE";
      _cd_or_die "$SCRIPT_LVL_0_BASE";
      local cache_dir="${RES_CACHE_LOCATION}/${addons_res_dir}";
      logE "Command 'git pull' returned non-zero exit status $cmd_exit_status";
      failure "Failed to update cached Project Init addons resources: "     \
              "at: '${cache_dir}'"                                          \
              "You could try to remove the cache directory '${cache_dir}' " \
              "and try again.";
    fi
    echo "OK";
  fi
  # Set global var and switch back to the system init base dir
  logI "";
  PROJECT_INIT_ADDONS_DIR="${RES_CACHE_LOCATION}/${addons_res_dir}";
  _cd_or_die "$SCRIPT_LVL_0_BASE";
}

# Loads the Project Init addons resources if available and sets
# the corresponding system variables.
#
# Calling this function only has an effect if the $PROJECT_INIT_ADDONS_RES
# environment variable is set or the underlying user has created
# the 'project-init-addons-res' config file. Addons can be loaded
# in two ways: directly via a directory in the filesystem or via
# a Git repository. In any case, however, this function makes the underlying
# addons resources available to the rest of the init system by setting
# the $PROJECT_INIT_ADDONS_DIR global variable.
# Code which consumes addons resources must do so by only using
# the $PROJECT_INIT_ADDONS_DIR global variable, which, after this function is
# called and if non-empty, provides the absolute path to the directory
# containing the addons resources.
#
# If the addons resources cannot be correctly loaded, due to any reason, or an
# inconsistency is detected, then this function can either print a warning or
# exit the program by means of the failure() function.
# This function is intended to be called once during the startup procedure.
#
# Globals:
# PROJECT_INIT_ADDONS_DIR - The path to the directory containing the loaded
#                           addons resources. If no addons are loaded, then
#                           it is set to an empty string.
#                           Is set by this function.
#
function _load_addons_resource() {
  # First check if addons res is specified by config file, as that should
  # take precedence when available over the env var
  if [ -r "$HOME/project-init-addons-res" ]; then
    PROJECT_INIT_ADDONS_RES=$(head -n 1 "$HOME/project-init-addons-res");
  elif [ -r "$HOME/.project-init-addons-res" ]; then
    PROJECT_INIT_ADDONS_RES=$(head -n 1 "$HOME/.project-init-addons-res");
  fi
  # Also check for branch/tag specification in file
  if [ -r "$HOME/project-init-addons-res-branch" ]; then
    PROJECT_INIT_ADDONS_RES_BRANCH=$(head -n 1 "$HOME/project-init-addons-res-branch");
  elif [ -r "$HOME/.project-init-addons-res-branch" ]; then
    PROJECT_INIT_ADDONS_RES_BRANCH=$(head -n 1 "$HOME/.project-init-addons-res-branch");
  fi
  # Process environment variable
  if [ -n "$PROJECT_INIT_ADDONS_RES" ]; then
    local addons_is_git_res=false;
    if [[ "$PROJECT_INIT_ADDONS_RES" == GIT:* ]]; then
      # Addons is git resource
      addons_is_git_res=true;
      PROJECT_INIT_ADDONS_RES="${PROJECT_INIT_ADDONS_RES:4}";
      _load_addons_resource_git "$PROJECT_INIT_ADDONS_RES";
    else
      # Addons is filesystem resource
      PROJECT_INIT_ADDONS_DIR="$PROJECT_INIT_ADDONS_RES";
    fi
    # Check set dir var
    if [ -d "$PROJECT_INIT_ADDONS_DIR" ]; then
      if ! [ -r "$PROJECT_INIT_ADDONS_DIR/INIT_ADDONS" ]; then
        # Do not show warnings when in test mode
        if [[ "$PROJECT_INIT_TESTS_ACTIVE" != "1" ]]; then
          if [[ $addons_is_git_res == true ]]; then
            logW "Repository is not marked as a Project Init addons resource:";
            logW "Accessed via: '$PROJECT_INIT_ADDONS_RES'";
            logW "Please add an empty file named 'INIT_ADDONS' in the repository root";
            logW "in order to use it as a Project Init addons resource.";
          else
            logW "Directory is not marked as a Project Init addons resource:";
            logW "at: '$PROJECT_INIT_ADDONS_DIR'";
            logW "Please create an empty file '$PROJECT_INIT_ADDONS_DIR/INIT_ADDONS'";
            logW "in order to use the directory as a Project Init addons resource.";
          fi
          logW "";
          logW "Ignoring 'PROJECT_INIT_ADDONS_RES' resource";
          PROJECT_INIT_ADDONS_DIR="";
        fi
      fi
    else
      logW "Cannot use Project Init addons resource:";
      logW "at: '$PROJECT_INIT_ADDONS_DIR'";
      if [[ "$PROJECT_INIT_ADDONS_DIR" =~ ^http*|^https* \
           || "$PROJECT_INIT_ADDONS_DIR" == *"@"* ]]; then

        logW "";
        logW "If you want to use a Git repository as an addons resource, the value of";
        logW "the 'PROJECT_INIT_ADDONS_RES' environment variable must start with 'GIT:'";
      fi
      logW "";
      logW "Ignoring 'PROJECT_INIT_ADDONS_RES' resource";
      PROJECT_INIT_ADDONS_DIR="";
    fi
  else
    PROJECT_INIT_ADDONS_DIR="";
  fi
}

# Shows the start title.
#
# This function shows the start program title indicating the program name,
# vesion and potentially the addons version if available.
#
function _show_start_title() {
  if [ -z "$PROJECT_INIT_VERSION" ]; then
    _load_version_base;
  fi
  local version_base="$PROJECT_INIT_VERSION";
  local version_addons="$PROJECT_INIT_ADDONS_VERSION";

  if [[ "$version_base" == "?.?.?" ]]; then
    version_base="?";
  fi
  if [[ "$version_addons" == "?.?.?" ]]; then
    version_addons="?";
  fi

  # Check for addons title
  local has_addons_title=false;
  if [ -n "$PROJECT_INIT_ADDONS_DIR" ]; then
    if [ -r "${PROJECT_INIT_ADDONS_DIR}/title.txt" ]; then
      _print_text_from_file "${PROJECT_INIT_ADDONS_DIR}/title.txt";
      has_addons_title=true;
    fi
  fi

  if [[ $has_addons_title == false ]]; then
    # Create and show version information message
    local version_string="*****  Project Init";
    if [ -n "$version_base" ]; then
      version_string="$version_string - v$version_base";
      if [[ $PROJECT_INIT_IS_DEV_VERSION == true ]]; then
        version_string="$version_string (Development Version)";
      fi
    fi
    if [ -n "$version_addons" ]; then
      version_string="$version_string  [ using addons v$version_addons";
      if [[ $PROJECT_INIT_ADDONS_IS_DEV_VERSION == true ]]; then
        version_string="$version_string (Development Version)";
      fi
      version_string="$version_string ]";
    elif [ -n "$PROJECT_INIT_ADDONS_DIR" ]; then
      version_string="$version_string  [ with addons ]";
    fi
    version_string="$version_string  *****";
    logI "$version_string";
  fi
}

# Shows the informative start info text.
function _show_start_text() {
  logI "";
  # Check for addons description text
  local has_addons_text=false;
  if [ -n "$PROJECT_INIT_ADDONS_DIR" ]; then
    if [ -r "${PROJECT_INIT_ADDONS_DIR}/description.txt" ]; then
      _print_text_from_file "${PROJECT_INIT_ADDONS_DIR}/description.txt";
      has_addons_text=true;
    fi
  fi
  if [[ $has_addons_text == false ]]; then
    logI "This program will guide you through the steps of initializing";
    logI "a new software project. Please answer the following questions";
    logI "to get started.";
  fi
}

# Returns the absolute path to the directory of the specified bash script.
#
# This function can be used to get the absolute path to the bash script for
# which the BASH_SOURCE variable is given
#
# Args:
# $1 - The value of the BASH_SOURCE shell variable.
#
# Stdout:
# The absolute path to the script, dumped to stdout.
#
# Examples:
# my_path=$(_get_script_path "${BASH_SOURCE[0]}")
#
function _get_script_path() {
  local _arg_path="$1";
  echo "$(cd "$(dirname "${_arg_path}")" > /dev/null 2>&1 && pwd)";
}

# Prints a deprecation warning for a function.
#
# This function can be called from inside deprecated API functions to show a
# warning to the user about that deprecation. It should only be used for
# deprecated API functions, not internal functions.
# A warning is only shown once per function.
#
# Args:
# $1 - The name of the API function for which a deprecation warning
#      should be printed. This is an optional argument. If it is omitted,
#      then the function name is automatically looked up in the call stack.
#
# Returns:
# 0 - If a deprecation warning was fired.
# 1 - If no deprecation warning was was shown because it has aleady
#     been fired in a previous call.
# 2 - If the showing of deprecation warnings is disabled by
#     the SUPPRESS_DEPRECATION_WARNING global variable.
# 3 - If the showing of deprecation warnings is disabled altogether
#     by the system configuration.
#
# Globals:
# SUPPRESS_DEPRECATION_WARNING - A boolean flag indicating whether the printing
#                                of a deprecation warning is suppressed. If this
#                                is true at the time this function is called, it
#                                is automatically reset to false by this function.
# _DEPRECATED_FUNCTIONS        - The associative array to be used to track which
#                                deprecated functions were already warned about.
#                                Must be an already declared associative array.
#
function _warn_deprecated() {
  local deprecated_fn="$1";
  if [ -z "$deprecated_fn" ]; then
    deprecated_fn="${FUNCNAME[1]}";
  fi
  if [[ $SUPPRESS_DEPRECATION_WARNING == true ]]; then
    SUPPRESS_DEPRECATION_WARNING=false;  # Reset
    return 2;
  fi
  get_boolean_property "sys.warn.deprecation" "true";
  if [[ "$PROPERTY_VALUE" == "false" ]]; then
    return 3;
  fi
  local depr_value="${_DEPRECATED_FUNCTIONS[$deprecated_fn]}";
  if [[ "$depr_value" == "1"  ]]; then
    # Deprecation warning for that function already shown
    return 1;
  fi
  _DEPRECATED_FUNCTIONS[$deprecated_fn]=1;
  _make_func_hl $deprecated_fn;
  local depr_conf="sys.warn.deprecation=false";
  logW "The function $HYPERLINK_VALUE is deprecated.";
  logW "See the API documentation for how to replace the function call or use '${depr_conf}'";
  logW "in your project.properties configuration to suppress this warning.";
  return 0;
}

# Checks that the application is not running in Quickstart mode.
#
# Shows a warning if Quickstart mode is activated. This function shoud only
# be used by API functions if they wish to show a warning if called while in
# Quickstart mode but they are only applicable in regular mode.
#
# Returns:
# 0 - If the application is not running in Quickstart mode.
# 1 - If Quickstart mode is active.
#
function _check_no_quickstart() {
  if [[ $PROJECT_INIT_QUICKSTART_REQUESTED == true ]]; then
    local api_fn="${FUNCNAME[1]}";
    _make_func_hl "$api_fn";
    logW "Calling $HYPERLINK_VALUE in Quickstart mode has no effect:";
    logW "at: '${BASH_SOURCE[2]}' (line ${BASH_LINENO[1]})";
    return 1;
  else
    return 0;
  fi
}

# Normalises the given Quickstart name.
#
# Args:
# $1 - The unnormalised Quickstart name.
#
# Stdout:
# The normalised Quickstart name, dumped to stdout.
#
function _normalise_quickstart_name() {
  local quickstart_name="$1";
  # Convert to all lower-case
  quickstart_name=$(echo "$quickstart_name" |tr '[:upper:]' '[:lower:]');
  # Convert slashes and dots to underscores
  quickstart_name="${quickstart_name//\//_}";
  quickstart_name="${quickstart_name//./_}";
  echo "$quickstart_name";
}

# Reads the specified .properties formatted file and populates
# the specified associative array global variable with the corresponding
# key-value pairs.
#
# This function can be called multiple times for different files.
# The previously populated key-value pairs are not lost. However, in the
# case of an already existent key in any subsequent call, the value for
# that key is overwritten with the new value.
# The specified file to be read must be properties-formatted. The second
# argument is optional. When omitted, all read properties are saved in
# the $PROPERTIES global variable.
#
# Args:
# $1 - The properties file to read. This is a mandatory argument.
# $2 - The name of the associative array global variable to populate.
#      The variable must already be declared before calling this function.
#      Supported variable names are 'PROPERTIES' and '_FORM_ANSWERS'.
#      This is an optional argument.
#
# Returns:
# 0 - If the specified properties file was successfully read.
# 1 - If the file could be read but is incorrectly formatted.
# 2 - If the specified file could not be read.
#
# Globals:
# PROPERTIES - The variable to which the read key-value pairs are written to
#              if the $2 argument is not provided.
#              Must be an already declared associative array.
#
# Examples:
# _read_properties "project.properties";
# # Or:
# _read_properties "myfile.properties" PROPERTIES;
#
function _read_properties() {
  local properties_file="$1";
  local container="$2";
  if [ -z "$container" ]; then
    container="PROPERTIES";
  fi
  local invalid_format=false;
  local invalid_line=0;
  if [[ -z "$properties_file" ]]; then
    logE "Programming error: No file specified in call to _read_properties()";
    return 2;
  fi
  local line_num=0;
  if [ -r "$properties_file" ]; then
    local p_key="";
    local p_val="";
    local line="";
    while read -r line || [ -n "$line" ]; do
      line_num=$((line_num+1));
      # ignore comments and blank lines
      if [[ -n "$line" && "$line" != \#* ]]; then
        # Check that the line is a key-value pair
        if [[ "$line" == *"="* ]]; then
          p_key=$(echo "$line" |cut -d= -f1);
          p_val=$(echo "$line" |cut -d= -f2);
          if (( $? != 0 )); then
            logW "Failed to process properties file:";
            logW "at: '$properties_file'";
            logW "Command 'cut' returned non-zero exit status.";
            logW "Default property values will be used";
            return 2;
          fi
          # Check against empty key and value
          if [[ -z "$p_key" || -z "$p_val" ]]; then
            invalid_format=true;
            invalid_line=$line_num;
          else
            # Assign value to key
            if [[ "$container" == "PROPERTIES" ]]; then
              PROPERTIES["$p_key"]="$p_val";
            elif [[ "$container" == "_FORM_ANSWERS" ]]; then
              _FORM_ANSWERS["$p_key"]="$p_val";
            else
              failure "Invalid container name '$container'";
            fi
          fi
        else
          invalid_format=true;
          invalid_line=$line_num;
        fi
      fi
    done < "$properties_file";
  else
    logW "The specified properties file does not exist or is not readable:";
    logW "at: '$properties_file'";
    return 2;
  fi
  if [[ $invalid_format == true ]]; then
    logW "The properties file is incorrectly formatted:";
    logW "at: '$properties_file' (at line $invalid_line)";
    return 1;
  fi
  return 0;
}

# [API function]
# Gets the property value for the specified key.
#
# This function queries the value with the specified key in the global property
# store and writes the result to the $PROPERTY_VALUE global variable.
# The default value to use is an optional argument. If it is not specified
# and the given key does not exist, then $PROPERTY_VALUE is set to an
# empty string.
#
# Args:
# $1 - The key of the property to get. Must be specified.
# $2 - The default value to use when the specified key does not exist.
#      This argument is optional.
#
# Returns:
# 0 - If the specified key was found in the available properties.
# 1 - If the specified key was not found in the available properties.
#
# Globals:
# PROPERTY_VALUE - Will hold the property value for the specified key once
#                  this function returns. Holds either the specified default
#                  value or an empty string if no property with such
#                  key exists.
#
# Examples:
# get_property "my.prop.key";
# echo "The value of 'my.prop.key' is '$PROPERTY_VALUE'";
#
# get_property "my.prop.key" "My Default Value";
# echo "The (default) value of 'my.prop.key' is '$PROPERTY_VALUE'";
#
function get_property() {
  local p_key="$1";
  local p_default_val="$2";
  # Check if the map contains the specified key
  if [[ "${PROPERTIES[$p_key]+1}" == "1" ]]; then
    # Set the value associated with the key
    PROPERTY_VALUE="${PROPERTIES[${p_key}]}";
    return 0;
  else
    # Set the specified default value
    PROPERTY_VALUE="$p_default_val";
    return 1;
  fi
}

# [API function]
# Gets the boolean property value for the specified key.
#
# This function queries the boolean value with the specified key in the global
# property store and writes the result to the $PROPERTY_VALUE global variable.
# It can be used instead of get_property() if the queried property is known
# to represent a boolean. If a malformed value is encountered, then a warning
# is logged. This function guarantees that after it returns
# the $PROPERTY_VALUE global variable is set to either 'true' or 'false'.
#
# The default boolean value to use is an optional argument. If it is
# not specified and the given key does not exist, or the specified default
# value does not represent a valid boolean, then $PROPERTY_VALUE is
# set to the string 'false'.
#
# Args:
# $1 - The key of the boolean property to get. Must be specified.
# $2 - The default boolean value to use when the specified key does not exist.
#      This argument is optional.
#
# Returns:
# 0 - If the specified key was found in the available properties.
# 1 - If the specified key was not found in the available properties.
#
# Globals:
# PROPERTY_VALUE - Will hold the boolean property value for the specified
#                  key once this function returns. Holds either the
#                  specified default value or the string "false" if no
#                  property with such key exists.
#
# Examples:
# get_boolean_property "my.prop.key";
# echo "The boolean value of 'my.prop.key' is '$PROPERTY_VALUE'";
#
# get_boolean_property "my.prop.key" "true";
# echo "The (default) boolean value of 'my.prop.key' is '$PROPERTY_VALUE'";
#
function get_boolean_property() {
  local p_key="$1";
  local p_default_val="$2";
  if [ -z "$p_default_val" ]; then
    p_default_val="false";
  fi
  if [[ "$p_default_val" != "true" && "$p_default_val" != "false" ]]; then
    logW "Programming error: Illegal function call:";
    logW "at: '${BASH_SOURCE[1]}' (line ${BASH_LINENO[0]})";
    logW "Invalid argument \$2 to get_boolean_property() function:";
    logW "Expected boolean but found '$p_default_val'";
    logW "Default value must be specified as either 'true' or 'false'";
    p_default_val="false";
  fi
  get_property "$p_key" "$p_default_val";
  local key_found=$?;
  if [[ "$PROPERTY_VALUE" != "true" && "$PROPERTY_VALUE" != "false" ]]; then
    logW "Malformed boolean property with key '$p_key'";
    if [ -n "$PROPERTY_VALUE" ]; then
      logW "Invalid boolean value: '$PROPERTY_VALUE'";
    fi
    logW "For boolean properties only the values 'true' and 'false' are allowed.";
    PROPERTY_VALUE="$p_default_val";
  fi
  return $key_found;
}

# Runs the addons load-hook if available.
#
# This function can be safely called even when no addons are used.
# The hook is executed in a subprocess, for which both stdout and stderr
# are redirected to /dev/null
#
function _run_addon_load_hook() {
  if [ -n "$PROJECT_INIT_ADDONS_DIR" ]; then
    # Ignore load-hook if script does not exist
    if [ -f "${PROJECT_INIT_ADDONS_DIR}/load-hook.sh" ]; then
      # Check if hook is executable
      if [ -x "${PROJECT_INIT_ADDONS_DIR}/load-hook.sh" ]; then
        # Run hook script, in a subshell-process,
        # redirect stdout and stderr to /dev/null
        (cd "$PROJECT_INIT_ADDONS_DIR" \
            && exec "${PROJECT_INIT_ADDONS_DIR}/load-hook.sh" > /dev/null 2>&1);

        local hook_exit_status=$?;
        if (( hook_exit_status != 0 )); then
          logW "Load-hook finished with exit status $hook_exit_status";
          warning "The load-hook of the Project Init addon did not exit successfully";
        fi
      else
        logW "The addons load hook is not marked as executable.";
        logW "Please set as executable: '${PROJECT_INIT_ADDONS_DIR}/load-hook.sh'";
        _show_helptext "W" "Addons#hooks";
        warning "The load-hook of the Project Init script was not executed";
      fi
    fi
  fi
}

# Runs the addons after-init-hook if available.
#
# This function can be safely called even when no addons are used.
# The hook is executed in a subprocess, for which both stdout and stderr
# are redirected to /dev/null
#
function _run_addon_after_init_hook() {
  if [ -n "$PROJECT_INIT_ADDONS_DIR" ]; then
    # Ignore hook if script does not exist
    if [ -f "${PROJECT_INIT_ADDONS_DIR}/after-init-hook.sh" ]; then
      # Check if hook is executable
      if [ -x "${PROJECT_INIT_ADDONS_DIR}/after-init-hook.sh" ]; then
        logI "Running after-init hook";
        local exported_project_dir="$var_project_dir";
        if [[ $PROJECT_INIT_QUICKSTART_REQUESTED == true ]]; then
          exported_project_dir="$USER_CWD";
        fi
        # Run hook script, in a subshell-process, define env var,
        # redirect stdout and stderr to /dev/null
        # shellcheck disable=SC2030
        (cd "$PROJECT_INIT_ADDONS_DIR" \
            && export VAR_PROJECT_DIR="$exported_project_dir" \
            && export PROJECT_INIT_QUICKSTART_REQUESTED; \
            exec "${PROJECT_INIT_ADDONS_DIR}/after-init-hook.sh" > /dev/null 2>&1);

        local hook_exit_status=$?;
        if (( hook_exit_status != 0 )); then
          logW "After-init-hook finished with exit status $hook_exit_status";
          warning "The after-init-hook of the Project Init addon did not exit successfully";
        fi
      else
        logW "The addons after-init hook is not marked as executable.";
        logW "Please set as executable:" \
             "'${PROJECT_INIT_ADDONS_DIR}/after-init-hook.sh'";
        _show_helptext "W" "Addons#hooks";

        warning "The after-init-hook of the Project Init script was not executed";
      fi
    fi
  fi
}

# Runs the used-defined after-init-hook if available.
#
# This function can be safely called even when no used-defined
# hook is available. The hook is executed in a subprocess, for which both
# stdout and stderr are redirected to /dev/null
#
function _run_user_after_init_hook() {
  get_property "sys.user.hook.afterinit";
  local user_hook="$PROPERTY_VALUE";
  if [ -z "$user_hook" ]; then
    return 0;
  fi
  if _is_absolute_path "$user_hook"; then
    logW "User-defined after-init hook is invalid.";
    logW "File path must be relative to user home directory.";
    logW "Invalid property with key 'sys.user.hook.afterinit': '${user_hook}'";
    _show_helptext "W" "Addons#hooks";
    warning "The user-defined after-init hook was not executed";
    return 1;
  fi
  if [ -z "$HOME" ]; then
    logE "Cannot find user home";
    return 1;
  fi
  if [[ "${user_hook}" == *"../"* ]]; then
    logW "Invalid user-defined after-init hook.";
    warning "The user-defined after-init hook was not executed";
    return 1;
  fi
  user_hook="${HOME}/${user_hook}";
  if ! [ -r "${user_hook}" ]; then
    logW "User-defined after-init hook not found:";
    logW "at: '${user_hook}'";
    _show_helptext "W" "Addons#hooks";
    warning "The user-defined after-init hook was not executed";
    return 1;
  fi
  if ! [ -O "${user_hook}" ]; then
    logW "User-defined after-init hook is not owned by current user:";
    logW "at: '${user_hook}'";
    _show_helptext "W" "Addons#hooks";
    warning "The user-defined after-init hook was not executed";
    return 1;
  fi
  if ! [ -x "${user_hook}" ]; then
    logW "User-defined after-init hook is not marked as executable:";
    logW "Please set as executable: '${user_hook}'";
    _show_helptext "W" "Addons#hooks";
    warning "The user-defined after-init hook was not executed";
    return 1;
  fi
  logI "Running user-defined after-init hook";
  local exported_project_dir="$var_project_dir";
  if [[ $PROJECT_INIT_QUICKSTART_REQUESTED == true ]]; then
    exported_project_dir="$USER_CWD";
  fi
  # Run hook script, in a subshell-process, define env var,
  # redirect stdout and stderr to /dev/null
  # shellcheck disable=SC2031
  (cd "$HOME" \
      && export VAR_PROJECT_DIR="$exported_project_dir" \
      && export PROJECT_INIT_QUICKSTART_REQUESTED; \
      exec "${user_hook}" > /dev/null 2>&1);

  local hook_exit_status=$?;
  if (( hook_exit_status != 0 )); then
    logW "User-defined after-init hook finished with exit status $hook_exit_status";
    warning "The user-defined after-init hook did not exit successfully";
  fi
}

# Reads the specified 'files.txt' configuration file and populates
# the $LIST_FILES_TXT global variable with the found entries.
#
# This function can be used to load filenames and file patterns
# specified in a file, one per line. The found items are appended
# to the corresponding global variable.
#
# Args:
# $1 - The path to the 'files.txt' configuration file.
#      Must represent a valid file.
#
# Globals:
# LIST_FILES_TXT - Adds all found items to the array of filenames/file patterns.
#
function _fill_files_list_from() {
  local fpath="$1";
  if [ -r "$fpath" ]; then
    local line="";
    local file_item="";
    while read -r line || [ -n "$line" ]; do
      # Ignore comments and blank lines
      if [[ -n "$line" && "$line" != \#* ]]; then
        # Trim surrounding whitespaces
        file_item="$(echo "$line" |xargs)";
        # Add item to global variable
        LIST_FILES_TXT+=("$file_item");
      fi
    done < "$fpath";
  else
    logW "Cannot load file list from file:";
    logW "at: '$fpath'";
    logW "File does not exist or is not readable";
  fi
}

# Handler function for when the addon-specific configuration file was loaded.
#
# This function can be used to perform checks for the addon-specific
# 'project.properties' configuration file after the base variant was loaded
# but before the user variant is loaded. It is only called if
# the addon-specific file was loaded.
#
function _after_addons_properties_loaded() {
  get_property "sys.addon.code.load";
  local addon_libs="$PROPERTY_VALUE";
  if [ -n "$addon_libs" ]; then
    _load_addon_declared_libs "$addon_libs";
  fi
  get_property "sys.user.hook.afterinit";
  local user_hook="$PROPERTY_VALUE";
  if [ -n "$user_hook" ]; then
    logW "Invalid property defined by addon.";
    logW "The property with key 'sys.user.hook.afterinit' must only be ";
    logW "defined by the user-specific 'project.properties' file.";
    _show_helptext "W" "Addons#hooks";
    PROPERTIES[sys.user.hook.afterinit]="";
  fi
}

# Loads the base system configuration files and stores the
# data in the corresponding global variables.
#
# The counterpart configuration files from the addons resource
# are also loaded by this function if applicable. This depends
# on the status of the $PROJECT_INIT_ADDONS_DIR global variable.
#
# This function also checks whether the test mode is activated and
# conditionally calls the _load_test_configuration() function if needed.
#
# Globals:
# PROPERTIES                 - The system properties. Is declared and initialized
#                              by this function.
# LIST_FILES_TXT             - The array of filenames/file patterns from files.txt
# PROJECT_INIT_ADDONS_DIR    - The path to the addons resource directory.
#                              If this is set to a non-empty string, then
#                              addons resources will be considered.
# _FLAG_CONFIGURATION_LOADED - Is set by this function.
#
function _load_configuration() {
  _read_properties "project.properties";

  # Check for addons properties
  if [ -n "$PROJECT_INIT_ADDONS_DIR" ]; then
    if [ -f "$PROJECT_INIT_ADDONS_DIR/project.properties" ]; then
      _read_properties "$PROJECT_INIT_ADDONS_DIR/project.properties";
      _after_addons_properties_loaded;
    fi
  fi

  # Check for user-specific properties
  if [ -n "$PROJECT_INIT_USER_PROPERTIES" ]; then
    if [ -r "$PROJECT_INIT_USER_PROPERTIES" ]; then
      _read_properties "$PROJECT_INIT_USER_PROPERTIES";
    fi
  else
    # Check user home directory
    if [ -n "$HOME" ]; then
      if [ -r "$HOME/project.properties" ]; then
        _read_properties "$HOME/project.properties";
      elif [ -r "$HOME/.project.properties" ]; then
        _read_properties "$HOME/.project.properties";
      fi
    fi
  fi

  # Load file declarations from the base configuration
  _fill_files_list_from "files.txt";

  # Check for addons files
  if [ -n "$PROJECT_INIT_ADDONS_DIR" ]; then
    if [ -f "$PROJECT_INIT_ADDONS_DIR/files.txt" ]; then
      # Load file declarations from the addons configuration
      _fill_files_list_from "$PROJECT_INIT_ADDONS_DIR/files.txt";
    fi
  fi

  # Check test configs
  if [[ "$PROJECT_INIT_TESTS_ACTIVE" == "1" ]]; then
    if [[ $PROJECT_INIT_QUICKSTART_REQUESTED == false ]]; then
      if [ -z "$PROJECT_INIT_TESTS_RUN_CONFIG" ]; then
        logE "Environment variable 'PROJECT_INIT_TESTS_ACTIVE' is set";
        logE "but 'PROJECT_INIT_TESTS_RUN_CONFIG' is missing";
        failure "Failed to execute test run";
      fi
    fi
    if [[ $(type -t _load_test_configuration) == function ]]; then
      _load_test_configuration;
    else
      logW "Environment variable 'PROJECT_INIT_TESTS_ACTIVE' is set";
      logW "but function _load_test_configuration() is not defined";
    fi
  fi

  _FLAG_CONFIGURATION_LOADED=true;
}

# Initializes standard substitution variables to default values.
#
# This function sets the following substitution variables:
#
# VAR_PROJECT_ORGANISATION_NAME: The name of the organisation for the project
# VAR_PROJECT_ORGANISATION_URL: The URL for the organisation website
# VAR_PROJECT_ORGANISATION_EMAIL: The E-Mail of the organisation of the project
# VAR_COPYRIGHT_YEAR: The year used in copyright notices
# VAR_COPYRIGHT_HOLDER: The name of the copyright holder
# VAR_PROJECT_SLOGAN_STRING: The example string to use within the generated
#                            example source code, e.g. when printing something
#                            to the screen
#
function _load_default_subst_vars() {
  get_property "project.organisation.name" "Raven Computing";
  var_project_organisation_name="$PROPERTY_VALUE";

  get_property "project.organisation.url" "https://www.raven-computing.com";
  var_project_organisation_url="$PROPERTY_VALUE";

  get_property "project.organisation.email" "info@raven-computing.com";
  var_project_organisation_email="$PROPERTY_VALUE";

  get_property "project.slogan.string" "Created by Project Init system";
  var_project_slogan_string="$PROPERTY_VALUE";

  var_copyright_year=$(date +%Y);
  if (( $? != 0 )); then
    logW "Failed to get current date:";
    logW "Command 'date' returned non-zero exit status.";
    warning "Check date in copyright headers of source files";
    var_copyright_year="1970";
  fi
  var_copyright_holder="$var_project_organisation_name";
}

# Replaces standard substitution variables according to the
# set global variable value.
function _replace_default_subst_vars() {
  replace_var "PROJECT_ORGANISATION_NAME"  "$var_project_organisation_name";
  replace_var "PROJECT_ORGANISATION_URL"   "$var_project_organisation_url";
  replace_var "PROJECT_ORGANISATION_EMAIL" "$var_project_organisation_email";
  replace_var "PROJECT_SLOGAN_STRING"      "$var_project_slogan_string";
  replace_var "COPYRIGHT_YEAR"             "$var_copyright_year";
  replace_var "COPYRIGHT_HOLDER"           "$var_copyright_holder";
}

# Shows the start information to the user according to the set configuration.
function _project_init_show_start_info() {
  get_boolean_property "sys.starticon.show" "true";
  if [[ "$PROPERTY_VALUE" == "true" ]]; then
    _show_start_icon;
  fi
  get_boolean_property "sys.starttitle.show" "true";
  if [[ "$PROPERTY_VALUE" == "true" ]]; then
    _show_start_title;
  fi
  get_boolean_property "sys.starttext.show" "true";
  if [[ "$PROPERTY_VALUE" == "true" ]]; then
    _show_start_text;
  fi
}

# [API function]
# Startup function for the Project Init system.
#
# Initializes the state of the Project Init system, processes the given
# arguments, loads configurations and potentially addons resources. This function
# either brings the system to a state in which a regular form-based init process
# or Quickstart function can be run, or it exits the process by means of
# the failure() function. The general contract of the Project Init lifecycle
# applies. When this function returns normally, the startup procedure has
# succeeded and the caller can proceed with the desired action. The global
# variable $PROJECT_INIT_QUICKSTART_REQUESTED will indicate whether the init
# system is running in Quickstart mode or regular form-based mode, however, the
# caller is in principle free to ignore the request as he sees fit. The provided
# implementation for processing Quickstart requests can be launched by
# calling the project_init_process_quickstart() function. When running in regular
# form-based mode, it is the responsibility of the caller to provide a suitable
# implementation of the main form and launch it after this function returns.
# Once the Project Init system is initialized, a caller must ensure he calls
# the project_init_finish() function as the shutdown procedure. Anything which
# needs to be handled in between the startup and shutdown procedure
# is implementation-specific.
#
# **WARNING:**
#
# This API function should **NOT** be called by an addon.
# An addon is part of an already initialized lifecycle. This API function is
# only intended to be used for providers of specialised Project Init
# implementations, e.g. providers with a specialised main form implementation.
# Normal users and organisations wishing to adapt and extend the default
# Project Init implementation should do so by using the addon mechanism.
# Normally, there is no need for an external consumer of Project Init to
# provide his own lifecycle or main form implementation.
# Only use this function if you know what you are doing.
#
# Args:
# $@ - The arguments to Project Init.
#
# Globals:
# PROJECT_INIT_QUICKSTART_REQUESTED - A boolean value indicating whether the
#                                     given arguments resulted in a request to
#                                     run a Quickstart function. Is either true
#                                     or false. Is set by this function.
#
function project_init_start() {
  # Keep track of the current working directory of the user when he
  # executed the main script, even though we change it below to make
  # it easier throughout the Project Init system.
  readonly USER_CWD="$PWD";
  # Script root directory
  SCRIPT_LVL_0_BASE="$(_get_script_path "${BASH_SOURCE[0]}")";
  CURRENT_LVL_PATH="$SCRIPT_LVL_0_BASE";
  CURRENT_LVL_NUMBER=0;
  # Ensure we are at level 0 base
  _cd_or_die "$SCRIPT_LVL_0_BASE";

  _check_system_compat;

  _parse_args "$@";
  _handle_util_args;

  _setup_event_handlers;
  _load_addons_resource;

  # Check the addons dir env var and
  # adjust the paths if necessary
  if [ -n "$PROJECT_INIT_ADDONS_DIR" ]; then
    if (( ${#PROJECT_INIT_ADDONS_DIR} > 1 )); then
      # Remove trailing slash
      PROJECT_INIT_ADDONS_DIR="${PROJECT_INIT_ADDONS_DIR%/}";
      _ADDONS_CURRENT_LVL_PATH="$PROJECT_INIT_ADDONS_DIR";
      _load_version_addons;

      # Check for addon icon override
      if [ -r "$PROJECT_INIT_ADDONS_DIR/icon.notif.png" ]; then
        _STR_NOTIF_SUCCESS_ICON="$PROJECT_INIT_ADDONS_DIR/icon.notif.png";
        _FLAG_NOTIF_SUCCESS_ICON_ADDON=true;
      fi
    fi
  fi

  # Set public API variant and protect as read-only.
  readonly PROJECT_INIT_ADDONS_PATH="$PROJECT_INIT_ADDONS_DIR";

  if [[ $PROJECT_INIT_QUICKSTART_REQUESTED == true ]]; then
    ARG_QUICKSTART_NAMES_NORM=();
    local quickstart_name="";
    for quickstart_name in "${ARG_QUICKSTART_NAMES[@]}"; do
      quickstart_name=$(_normalise_quickstart_name "$quickstart_name");
      ARG_QUICKSTART_NAMES_NORM+=("$quickstart_name");
    done
    # Set where to save files in Quickstart mode
    _PROJECT_INIT_QUICKSTART_OUTPUT_DIR="$USER_CWD";
  fi

  _load_configuration;
  _check_system_dependencies;

  # Check for addons load hook
  _run_addon_load_hook;

  # Initialize some common substitution variables
  _load_default_subst_vars;
  return 0;
}

# [API function]
# Finish function for the Project Init system.
#
# Performs lifecycle checks, shows warnings and success messages and handles
# the shutdown state of the Project Init system. This function does not exit
# the underlying process in the case of a successful operation, in which case
# it returns with $EXIT_SUCCESS. However, in the case of an encountered error,
# this function might exit the process by means of the failure() function.
#
# **WARNING:**
#
# This API function should **NOT** be called by an addon.
# An addon is part of an already initialized lifecycle. This API function is
# only intended to be used for providers of specialised Project Init
# implementations, e.g. providers with a specialised main form implementation.
# Normal users and organisations wishing to adapt and extend the default
# Project Init implementation should do so by using the addon mechanism.
# Normally, there is no need for an external consumer of Project Init to
# provide his own lifecycle or main form implementation.
# Only use this function if you know what you are doing.
#
# Returns:
# 0 - In the case of a successful finish procedure.
#
function project_init_finish() {
  if [[ $PROJECT_INIT_QUICKSTART_REQUESTED == false ]]; then
    # Check that all API functions have been called
    if [[ ${_FLAG_PROJECT_FILES_COPIED} == false ]]; then
      _make_func_hl "project_init_copy";
      failure "The script in last init level was executed without a call to the"  \
              "$HYPERLINK_VALUE function. Please make sure that the 'init.sh'"    \
              "script in the lowermost init level calls the project_init_copy()"  \
              "function when ready.";
    fi
    if [[ ${_FLAG_PROJECT_LICENSE_PROCESSED} == false ]]; then
      _make_func_hl "project_init_license";
      failure "The script in last init level was executed without a call to the"    \
              "$HYPERLINK_VALUE function. Please make sure that the 'init.sh'"      \
              "script in the lowermost init level calls the project_init_license()" \
              "function when ready. The function must always be called, even"       \
              "when no license was selected or there is no intention in using"      \
              "any license or copyright notice";
    fi
    if [[ ${_FLAG_PROJECT_FILES_PROCESSED} == false ]]; then
      _make_func_hl "project_init_process";
      failure "The script in last init level was executed without a call to the" \
              "$HYPERLINK_VALUE function. Please make sure that the"             \
              "'init.sh' script in the lowermost init level calls the"           \
              "project_init_process() function when ready.";
    fi
  fi

  get_boolean_property "sys.warn.deprecation" "true";
  if [[ "$PROPERTY_VALUE" == "true" ]]; then
    # Special handling of deprecated load_var() function
    if [ -r "${_FILE_DEPRECATED_FN_LOAD_VAR_USED}" ]; then
      local magic_depr_value="";
      magic_depr_value=$(head -n 1 ${_FILE_DEPRECATED_FN_LOAD_VAR_USED});
      if [[ "$magic_depr_value" == "pi_deprecated_fn_load_var_used=1" ]]; then
        rm "${_FILE_DEPRECATED_FN_LOAD_VAR_USED}" > /dev/null 2>&1;
        _warn_deprecated "load_var";
      fi
    fi
    if (( ${#_DEPRECATED_FUNCTIONS[@]} > 0 )); then
      warning "Init code is using deprecated API functions.";
    fi
    if [[ ${_FLAG_DEPRECATED_FEATURE_USED} == true ]]; then
      warning "Init code is relying on deprecated behaviour.";
    fi
  fi

  # Check for addons and used-defined after-init hooks.
  _run_addon_after_init_hook;
  _run_user_after_init_hook;

  if [[ $PROJECT_INIT_QUICKSTART_REQUESTED == false ]]; then
    # Finish
    _log_success;

    get_boolean_property "sys.notification.success.show" "true";
    if [[ "$PROPERTY_VALUE" == "true" ]]; then
      _show_notif_success;
    fi
  fi

  return $EXIT_SUCCESS;
}

# [API function]
# Primary processing function for the quickstart mode.
#
# This function handles the execution of one or more requested
# Quickstart functions. This is the default implementation for
# handling Quickstarts. In the case of an encountered error,
# this function might exit the process by means of
# the failure() function. All return values from called Quickstart
# functions are handled by this function.
#
# **WARNING:**
#
# This API function should **NOT** be called by an addon.
# An addon is part of an already initialized lifecycle. This API function is
# only intended to be used for providers of specialised Project Init
# implementations, e.g. providers with a specialised main form implementation.
# Normal users and organisations wishing to adapt and extend the default
# Project Init implementation should do so by using the addon mechanism.
# Normally, there is no need for an external consumer of Project Init to
# provide his own lifecycle or main form implementation.
# Only use this function if you know what you are doing.
#
function project_init_process_quickstart() {
  _load_version_base;

  if (( ${#ARG_QUICKSTART_NAMES[@]} == 0 )); then
    logW "No quickstart name specified";
    _cancel_quickstart $EXIT_FAILURE;
  fi

  get_boolean_property "sys.quickstart.base.disable" "false";
  if [[ "$PROPERTY_VALUE" == "false" ]]; then
    if ! _load_quickstart_definitions "${SCRIPT_LVL_0_BASE}"; then
      failure "Failed to load base system quickstart code file";
    fi
  fi

  # Check for quickstart addons
  if [ -n "$PROJECT_INIT_ADDONS_DIR" ]; then
    _load_quickstart_definitions "$PROJECT_INIT_ADDONS_DIR";
    if (( $? == 2 )); then
      failure "Failed to load quickstart function definitions from addon";
    fi
  fi

  local quickstart_function="";
  local qs_fn_prefix="quickstart_";
  local n=${#ARG_QUICKSTART_NAMES[@]};
  local i;
  # First validate that all Quickstart functions are defined
  # and cancel early if one is not available
  for (( i=0; i<n; ++i )); do
    quickstart_function="${qs_fn_prefix}${ARG_QUICKSTART_NAMES_NORM[$i]}";
    if [[ $(type -t "$quickstart_function") != function ]]; then
      logW "No quickstart function found for name '${ARG_QUICKSTART_NAMES[$i]}'";
      _cancel_quickstart $EXIT_FAILURE;
    fi
  done

  local quickstart_fn_status=0;
  for (( i=0; i<n; ++i )); do
    quickstart_function="${qs_fn_prefix}${ARG_QUICKSTART_NAMES_NORM[$i]}";
    # Call Quickstart function
    $quickstart_function;
    quickstart_fn_status=$?;
    if (( quickstart_fn_status != QUICKSTART_STATUS_OK )); then
      if (( quickstart_fn_status != QUICKSTART_STATUS_NOWARN )); then
        logW "Quickstart function ${quickstart_function}() returned" \
             "non-zero status code $quickstart_fn_status";
        logW "Cancelling operation due to failed Quickstart function";
      fi
      _cancel_quickstart $QUICKSTART_STATUS_FAILURE;
    fi
    _replace_default_subst_vars;
    # Check for unreplaced substitution variables
    if _find_subst_vars "${CACHE_ALL_FILES[@]}"; then
      local substvar="";
      for substvar in "${_FOUND_SUBST_VARS[@]}"; do
        logW "Substitution variable was not replaced: '${substvar}'";
        # Remove subst var from copied file
        replace_var "$substvar" "";
      done
    fi
  done
  return 0;
}

# Sorts the given file paths according to the file names.
#
# This function sorts the specified strings denoting absolute
# paths to files. The sorted paths are dumped to stdout.
#
# Args:
# $@ - An arbitrary number of strings denoting file paths.
#      The strings must not contain any '?' characters.
#
# Stdout:
# The specified absolute paths, sorted by the file names,
# dumped to stdout.
#
# Examples:
# With read:
# out_array=();
# while IFS='' read -r line; do
#   out_array+=("$line");
# done < <(_sort_file_paths "${in_array[@]}");
#
# Or shorter with mapfile:
# mapfile -t in_array < <(_sort_file_paths "${in_array[@]}");
#
function _sort_file_paths() {
  local _fpaths=("$@");
  local _path="";
  local _fname="";
  for _fpath in "${_fpaths[@]}"; do
    # Get the file name from the absolute path
    _fname=$(basename "${_fpath}");
    # Add the file name in front of the absolute path
    echo "${_fname}?${_fpath}";
  done |sort |cut -d? -f2
}

# Finds all files located under the specified base directory.
#
# This function searches for the files and/or directories located under
# the base directory specified by the first argument. It searches either for
# regular files, directories or both based on the second argument.
# The paths of the found files/directories are filtered based on the names
# and/or name patterns given as an optional list after second argument and then
# stored in the $_FOUND_FILES global variable.
#
# Args:
# $1 - The target path where to start search from. This is a mandatory argument.
# $2 - The file type to filter the results by. Either 'f' for regular files,
#      'd' for directories or 'f,d' for both regular files and directories.
#      This is a mandatory argument.
# $@ - The list of file/directory names and/or patterns to filter the results by.
#      This is an optional argument.
#
# Returns:
# 0  - If the search operation was successful.
# nz - If an error occurred. Is effectively the exit status of the 'find'
#      command used internally.
#
# Globals:
# _FOUND_FILES - The array variable in which the paths of all found
#                files will be stored.
#
function _find_files_impl() {
  local target_path="$1";
  local file_types="$2";
  shift 2;
  local match_ext_list=("$@");
  # Build arg string for find command
  local file_args=();
  local isfirst=true;
  local f="";
  for f in "${match_ext_list[@]}"; do
    if [[ $isfirst == true ]]; then
      isfirst=false;
      # The first item does not have an '-o' option
      file_args+=(-name "$f");
    else
      file_args+=( -o -name "$f");
    fi
  done

  local find_args=("-type");
  find_args+=("$file_types");
  if (( ${#file_args[@]} > 0 )); then
    find_args+=("${file_args[@]}");
  fi

  _FOUND_FILES=();
  local found_files="";
  # List all files matching an ext or file name
  found_files=$(find "$target_path" "${find_args[@]}");
  local cmd_find_status=$?;
  if (( cmd_find_status != 0 )); then
    return $cmd_find_status;
  fi
  # Save the internal field separator
  local IFS_ORIG="$IFS";
  # Set the IFS to a new line char
  IFS="${_NL}";
  for f in $found_files; do
    _FOUND_FILES+=("$f");
  done
  # Reset the original IFS value
  IFS="$IFS_ORIG";
  return 0;
}

# [API function]
# Finds all files to be processed by the project initialization operation.
#
# This function searches for files eligible for variable substitution.
# The search is conducted in the project target directory
# and is done recursively. The paths to the found files are then cached
# for internal usage.
#
# This function should be called every time the files in the project target
# directory are changed, i.e. files are added, moved, or deleted manually
# without the usage of the copy_resource() or copy_shared() functions.
# Changes of the file contents are irrelevant. Calling this function ensures
# that the internally used file cache is up-to-date after the project
# structure has changed. In Quickstart mode this function is not applicable
# as files should only be copied by the respective API functions.
#
function find_all_files() {
  if ! _check_no_quickstart; then
    return 1;
  fi
  CACHE_ALL_FILES=(); # Clear cache
  # Find all regular files matching an ext or file name
  _find_files_impl "$var_project_dir" "f" "${LIST_FILES_TXT[@]}";
  local cmd_status=$?;
  if (( cmd_status != 0 )); then
    logE "Failed to update internal file cache:";
    logE "Command 'find' returned non-zero exit status $cmd_status";
    failure "Failed to update internal file cache." \
            "Your system might be using an incompatible version of 'find'";
  fi
  # Copy found files to cache
  local f="";
  for f in "${_FOUND_FILES[@]}"; do
    CACHE_ALL_FILES+=("$f");
  done
}

# [API function]
# Copies all project source template files to the project target directory.
#
# This function copies all files in the Project Init source directory to the
# Project Init target directory indicated by the $var_project_dir variable.
# The project template source directory must exist and not be empty.
#
# The file cache for the project target files, which is represented by
# the $CACHE_ALL_FILES global variable, is populated with the paths to
# the copied files in the target directory as a result of this operation.
#
# The path to the project source template files can be optionally specified
# as an argument to this function.
#
# Args:
# $1 - The absolute path to the project source template directory.
#      This argument is optional. If not specified directly, then the
#      directory is assumed to be "$CURRENT_LVL_PATH/source",
#      i.e. the "source" directory in the lowermost init level
#
# Globals:
# var_project_dir  - The path to the project directory to which the files
#                    will be copied (target).
# var_project_name - The name of the project to initialize.
# CACHE_ALL_FILES  - The variable in which the paths to all copied files
#                    are saved.
# CURRENT_LVL_PATH - The path to the current init level dir.
#                    Used when no path arg is specified
#
function project_init_copy() {
  local files_source="$1";
  if ! _check_no_quickstart; then
    return 1;
  fi
  logI "";
  # Prompt for explicit confirmation if necessary
  get_boolean_property "sys.init.confirm" "false";
  if [[ "$PROPERTY_VALUE" == "true" ]]; then
    logI "You are about to initialize a new software project.";
    logI "Do you want to continue? (Y/n)";
    read_user_input_yes_no true;
    answer=$USER_INPUT_ENTERED_BOOL;
    if [[ $answer == false ]]; then
      logI "Cancelling...";
      exit $EXIT_CANCELLED;
    fi
    logI "";
  fi

  # Set source directory if arg is not given
  if [ -z "$files_source" ]; then
    files_source="$CURRENT_LVL_PATH/source";
  fi
  # Check if source is directory
  if ! [ -d "$files_source" ]; then
    logE "Project source template directory does not exist" \
         "or is not a directory:";
    logE "at: '$files_source'";
    failure "Project source template directory not found";
  fi
  # Check that the source directory is not empty
  if [ -z "$(ls $files_source)" ]; then
    logE "Project source template directory is empty:";
    logE "at: '$files_source'";
    failure "Cannot initialize new project." \
            "Project source template directory must not be empty";
  fi

  # Check if target dir already exists, and create if necessary,
  # including all parent dirs
  if ! [ -d "$var_project_dir" ]; then
    logI "Creating project directory '${COLOR_CYAN}${var_project_dir}${COLOR_NC}'";
    mkdir -p "$var_project_dir";
    if (( $? != 0 )); then
      logE "Failed to create the project directory or one of its parents";
      failure "Failed to create the project directory or one of its parents." \
              "Please make sure that you have the filesystem rights"          \
              "to write at that location";
    fi
  else
    logI "Project directory already exists.";
    logI "Will initialize project in '${COLOR_CYAN}${var_project_dir}${COLOR_NC}'";
  fi

  logI "Initializing project ${COLOR_CYAN}${var_project_name}${COLOR_NC}";
  # Copy all template souce files to the target dir.
  # Include hidden files
  cp -R "$files_source/." "$var_project_dir/";
  if (( $? != 0 )); then
    logE "Failed to initialize the project in target directory:";
    logE "at: '$var_project_dir'";
    failure "Failed to copy project source files to the target project location";
  fi
  readonly PROJECT_INIT_USED_SOURCE="$files_source";
  # Set file cache
  find_all_files;
  # Signal files have been copied
  _FLAG_PROJECT_FILES_COPIED=true;
}

# Removes all duplicates from the specified strings.
#
# This function returns all provided strings, dumped to stdout, while
# removing duplicates, i.e. all unique items are returned. The output lines
# are sorted by means of the 'sort' command.
#
# Args:
# $@ - A series of strings to be filtered for uniqueness.
#
# Stdout:
# All unique strings, on separate lines, in the series of specified strings,
# dumped to stdout.
#
function _unique_items() {
  local items=("$@");
  local item="";
  for item in "${items[@]}"; do
    echo "$item";
  done |sort -u;
}

# Indicates whether the specified element is part of the given array.
#
# The first argument is the element to check whether it is part of the array,
# all subsequent arguments are considered part of the array.
#
# Args:
# $1 - The element to check for membership in the array of subsequent elements.
# $@ - The array of elements to go through.
#
# Returns:
# 0 - If the specified element is in the specified array.
# 1 - If the specified element is not in the specified array.
#
function _array_contains() {
  local element="$1";
  shift;
  local array=("$@");
  local item="";
  for item in "${array[@]}"; do
    if [[ "$item" == "$element" ]]; then
      return 0;
    fi
  done;
  return 1;
}

# Finds all substitution variables contained in the specified files.
#
# This function searches all given files for any unreplaced substitution variable
# and stores the unique names of all such found items
# (without the leading '${{' and trailing '}}') in the $_FOUND_SUBST_VARS
# global variable.
#
# Args:
# $@ - The list of files to be scanned for unreplaced substitution variables.
#
# Returns:
# 0 - If the search operation found at least one unreplaced substitution variable.
# 1 - If no unreplaced substitution variable was found.
#
# Globals:
# _FOUND_SUBST_VARS - The array variable in which the names of all found
#                     substitution variable will be stored.
#
function _find_subst_vars() {
  local files_to_search=("$@");
  _FOUND_SUBST_VARS=(); # Reset
  local subvar="";
  local subvar_len=0;
  local f="";
  for f in "${files_to_search[@]}"; do
    if [ -d "$f" ]; then
      continue; # Ignore directories
    fi
    if ! [ -r "$f" ]; then
      continue; # Ignore non-existing/non-readable regular files
    fi
    # Subst vars cannot have IFS chars or special chars used
    # in glob expansion, so here one line equals one word.
    # shellcheck disable=SC2013
    for subvar in $(grep -o '\${{VAR_[0-9A-Z_]\+}}' "$f"); do
      subvar_len=$(( ${#subvar}-5 ));
      _FOUND_SUBST_VARS+=("${subvar:3:subvar_len}");
    done
  done

  # Remove duplicates
  if (( ${#_FOUND_SUBST_VARS[@]} > 0 )); then
    mapfile -t _FOUND_SUBST_VARS < <(_unique_items "${_FOUND_SUBST_VARS[@]}");
    return 0;
  else
    return 1;
  fi
}

# Validates that no unreplaced substitution variables are present in
# all files specified by the internal file cache.
#
# For each uniquely found substitution variable, a warning is shown
# to the user. It is searched for the standard substitution
# variable pattern "${{VAR_*}}" where "*" is the variable identifier.
# All substitution variables are replaced by an empty string.
#
# Returns:
# 0 - If no unreplaced vars could be found.
# 1 - If at least one unreplaced var was found.
#
# Globals:
# CACHE_ALL_FILES - The entries of all files that will be
#                   checked by this function.
#
function _check_unreplaced_vars() {
  local found_subvars=();
  local subvar="";
  local subvar_len=0;
  local f="";
  for f in "${CACHE_ALL_FILES[@]}"; do
    if [ -d "$f" ]; then
      continue; # Ignore directories
    fi
    # Check if file still exists
    if ! [ -f "$f" ]; then
      _make_func_hl "find_all_files";
      logW "Project file was removed but is still present in the file cache:";
      logW "at: '$f'";
      logW "Please call the $HYPERLINK_VALUE function after" \
           "adding/moving/deleting files";

      continue;
    fi
    # Seach for substitution variable pattern
    # Subst vars cannot have IFS chars or special chars used
    # in glob expansion, so here one line equals one word.
    # shellcheck disable=SC2013
    for subvar in $(grep -o '\${{VAR_[0-9A-Z_]\+}}' "$f"); do
      found_subvars+=("$subvar");
    done
  done

  # Check if at least one substitution var was found
  if (( ${#found_subvars[@]} > 0 )); then
    # Filter out duplicates to simplify warn messages
    mapfile -t found_subvars < <(_unique_items "${found_subvars[@]}");
    for subvar in "${found_subvars[@]}"; do
      subvar_len=$(( ${#subvar}-5 ));
      local subvar_id="${subvar:3:subvar_len}";
      logW "Substitution variable not replaced: '${subvar_id}'";
      # Check for copyright header substitution variable
      if [[ "$subvar_id" == "VAR_COPYRIGHT_HEADER" ]]; then
        _make_func_hl "project_init_license";
        logW "Possible cause:";
        logW "Have you specified all file extensions in the call ";
        logW "to the $HYPERLINK_VALUE function?";
      fi
      # Replace with an empty string
      replace_var "$subvar_id" "";
    done
    warning "Unreplaced substitution variable detected. Project might not build or run";
    return 1;
  else
    return 0;
  fi
}

# Reads the specified extension_map.txt file and populates
# the $COPYRIGHT_HEADER_EXT_MAP global variable with the corresponding
# key-value pairs.
#
# Args:
# $1 - The extension map file to read.
#
# Returns:
# 0 - If the specified file file was successfully read.
# 1 - If the file could be read but is incorrectly formatted.
# 2 - If the specified file could not be read.
#
# Globals:
# COPYRIGHT_HEADER_EXT_MAP - The variable to which the read key-value pairs
#                            are written to. Must be an already declared
#                            associative array.
#
function _read_license_extension_map() {
  local ext_file="$1";
  local invalid_format=false;
  if [ -z "$ext_file" ]; then
    logE "Programming error: No file specified in call to _read_license_extension_map()";
    return 2;
  fi
  if [ -r "$ext_path" ]; then
    local ext_key="";
    local ext_val="";
    local line="";
    while read -r line || [ -n "$line" ]; do
      # Ignore comments and blank lines
      if [[ -n "$line" && "$line" != \#* ]]; then
        # Check that the line is a key-value pair
        if [[ "$line" == *"=>"* ]]; then
          # Split by separator and remove surrounding whitespaces
          ext_key=$(echo "$line" |awk -F'=>' '{print $1}' |xargs);
          ext_val=$(echo "$line" |awk -F'=>' '{print $2}' |xargs);
          # Check against empty key and value
          if [[ -z "$ext_key" || -z "$ext_val" ]]; then
            invalid_format=true;
          else
            COPYRIGHT_HEADER_EXT_MAP["$ext_key"]="$ext_val";
          fi
        else
          invalid_format=true;
        fi
      fi
    done < "$ext_file";
  else
    return 2;
  fi
  if [[ $invalid_format == true ]]; then
    logW "The license header extension map file is incorrectly formatted:";
    logW "at: '$ext_path'";
    return 1;
  fi
  return 0;
}

# Loads all found extension_map.txt files and populates
# the $COPYRIGHT_HEADER_EXT_MAP global variable with the corresponding
# key-value pairs.
#
# Globals:
# COPYRIGHT_HEADER_EXT_MAP - The variable to which the read key-value pairs
#                            are written to. This global associative array
#                            must already be set when calling this function.
#
function _load_extension_map() {
  local ext_file="extension_map.txt";
  local ext_path="$SCRIPT_LVL_0_BASE/licenses/$ext_file";
  # Read base file
  if [ -r "$ext_path" ]; then
    _read_license_extension_map "$ext_path";
  fi
  # Read addons extension map file
  if [ -n "$PROJECT_INIT_ADDONS_DIR" ]; then
    ext_path="$PROJECT_INIT_ADDONS_DIR/licenses/$ext_file";
    if [ -r "$ext_path" ]; then
      _read_license_extension_map "$ext_path";
    fi
  fi
}

# Indicates whether the given path is absolute.
#
# Args:
# $1 - The path to check. This is a mandatory argument.
#
# Returns:
# 0 - If the specified argument represents an absolute path.
# 1 - If the specified argument does not represent an absolute path.
#
function _is_absolute_path() {
  local path_to_check="$1";
  if [[ "$path_to_check" == /* ]]; then
    return 0;
  else
    return 1;
  fi
}

# Indicates whether the specified string represents a valid absolute path
# to a project target directory.
#
# This function can be used to validate the given string representing
# an absolute path. This path can then be used to indicate the project target
# directory of the project to initialize. As the target directory may not
# exist yet, this function also checks whether the directory denoted by the
# specified path can be in principle created by the underlying user.
#
# If the specified string represents an invalid path, then this function will
# print the corresponding information by means of the logI() function and
# return a non-zero status code.
#
# Args:
# $1 - A string representing the absolute path to check.
#
# Returns:
# 0 - If the specified argument is a valid path.
# 1 - If the specified path contains an invalid char.
# 2 - If the specified path is the root ('/').
# 3 - If the specified path contains double slashes ('//').
# 4 - If the specified path is not absolute.
# 5 - If the specified path has to valid base directory.
# 6 - If the underlying user has no write permission for the base directory
#     of the specified path.
#
function _check_is_valid_project_dir() {
  local arg_project_dir="$1";
  # Validate charset of given path.
  # Never allow ':' (colon) characters as this could lead to
  # problems with template includes where ':' is used as a delimiter
  local re="^[0-9a-zA-Z/_. -]+$";
  local pchar="";
  local i;
  for (( i=0; i<${#arg_project_dir}; ++i )); do
    pchar="${arg_project_dir:$i:1}";
    if ! [[ "${pchar}" =~ $re ]]; then
      logI "The project directory path has an invalid character: '${pchar}'";
      return 1;
    fi
  done
  # Check for invalid paths
  if [[ "$arg_project_dir" == "/" ]]; then
    logI "Cannot create project directory in root directory '/'";
    return 2;
  fi
  # Check against double slashes
  if [[ "$arg_project_dir" == *"//"* ]]; then
    logI "Invalid path entered: '//' (double slashes)";
    return 3;
  fi
  # Must be an absolute path
  if ! _is_absolute_path "$arg_project_dir"; then
    logI "The entered path is not absolute";
    return 4;
  fi
  local existent_base_dir="$arg_project_dir";
  local found_existent_base_dir=false;
  # Traverse the path until an already existent
  # base directory is found. We need to check for
  # write permission on that directory later
  while [[ "$existent_base_dir" != "/" ]]; do
    if [ -d "$existent_base_dir" ]; then
      found_existent_base_dir=true;
      break;
    fi
    existent_base_dir=$(dirname "$existent_base_dir");
  done
  if [[ $found_existent_base_dir == false ]]; then
    logI "No valid base directory found";
    return 5;
  fi
  # Check for write permissions
  if ! [ -w "$existent_base_dir" ]; then
    logI "You do not have permission to write to the directory:"
    logI "at: '$existent_base_dir'";
    logI "Please enter a valid absolute path for the project directory";
    logI "and make sure that you have the filesystem rights to write";
    logI "at that location";
    return 6;
  fi
  return 0;
}

# Queries the answer for the form question with the currently set question ID.
#
# The currently used question ID is taken from the value of
# the $FORM_QUESTION_ID global variable. It is reset by this function
# to an empty string. The queried form answer is stored in
# the $FORM_QUESTION_ANSWER global variable.
#
# Globals:
# FORM_QUESTION_ID     - The variable holding the question ID to use.
# FORM_QUESTION_ANSWER - The variable where the queried answer will be stored.
# _FORM_ANSWERS        - The associative array variable which is queried.
#                        Must be set before this function is called.
#
# Returns:
# 0 - If an answer is found and successfully set.
# 1 - If no answer is found for the underlying question ID.
# 2 - If no question ID was set.
#
function _get_form_answer() {
  if [ -z "$FORM_QUESTION_ID" ]; then
    FORM_QUESTION_ANSWER="";
    return 2;
  fi
  # Check if the map contains the specified key
  if [[ "${_FORM_ANSWERS[$FORM_QUESTION_ID]+1}" == "1" ]]; then
    # Set the value associated with the key
    FORM_QUESTION_ANSWER="${_FORM_ANSWERS[${FORM_QUESTION_ID}]}";
    FORM_QUESTION_ID="";
    return 0;
  else
    # Set to empty string
    FORM_QUESTION_ANSWER="";
    FORM_QUESTION_ID="";
    return 1;
  fi
}

# [API function]
# Shows the specified strings as numbered selection items and lets
# the user select one of them.
#
# This function can be used to present a pick list to the user and get the
# index of the selected item. The chosen index will be saved in
# the $USER_INPUT_ENTERED_INDEX global variable. The saved index is zero-based
# and represents a numeric type.
#
# The entered input of the user is checked for validity. In the case of
# an invalid input, such as an out of range selection number, this function
# will let the user reenter his answer until he provides a valid input or
# otherwise cancels the program.
# When in test mode and an invalid answer is provided, then this function
# exits the program by means of the failure() function.
#
# A special case for the selection item is the occurrence of the "None" string.
# If the last specified item equals "None", then if the user chooses that item
# the $USER_INPUT_ENTERED_INDEX variable will be set to an empty string.
#
# Args:
# $@ - A series of selection items.
#
# Stdout:
# A selection list is printed.
#
# Returns:
# 0 - In the case of a valid item selection.
#
# Globals:
# USER_INPUT_ENTERED_INDEX - Will be set by this function to contain
#                            the zero-based index of the item selected
#                            by the user.
#
# Examples:
# my_list=("Item A" "Item B" "Item C");
# logI "Choose an item out of the list:";
# read_user_input_selection "${my_list[@]}";
# index=$USER_INPUT_ENTERED_INDEX;
# logI "Selected Item: ${my_list[index]}";
#
function read_user_input_selection() {
  local selection_names=("$@");
  local length=${#selection_names[@]};
  # Check that we have something to select
  if (( length == 0 )); then
    _make_func_hl "read_user_input_selection";
    logE "Programming error: Illegal function call:";
    logE "at: '${BASH_SOURCE[1]}' (line ${BASH_LINENO[0]})";
    failure "Programming error: Invalid call to $HYPERLINK_VALUE function: " \
            "No selection items specified";
  fi
  echo "";
  # Print all selectable options.
  # Align item names independent from total number of items.
  local spaces=1;
  local padding=${#length};
  ((++padding));
  local number=0;
  local i;
  for (( i=0; i<length; ++i )); do
    number=$((i+1));
    # Compute how many spaces need to be added between the
    # number of the item and its name.
    spaces=$(( padding - ${#number} ));
    echo -n "[$number]";
    local j;
    for (( j=0; j<spaces; ++j )); do
      echo -n " ";
    done
    echo "${selection_names[$i]}";
  done
  echo "";

  local valid_answer_given=false;
  local retry_prompt=true;
  local selected_item="";

  while [[ $valid_answer_given == false ]]; do
    if [[ "$PROJECT_INIT_TESTS_ACTIVE" == "1" ]]; then
      # In test mode. Print the configured answer.
      # If the provided test answer is invalid, then fail.
      retry_prompt=false;
      _get_form_answer;
      selected_item="$FORM_QUESTION_ANSWER";
      echo -e "${_READ_FN_INPUT_PROMPT}${selected_item}";
    else
      # Read user input
      read -e -r -p "${_READ_FN_INPUT_PROMPT}" selected_item;
    fi

    # Check special case for "None" option
    if [ -z "$selected_item" ]; then
      local last_item_index=$((length-1));
      local last_item="${selection_names[last_item_index]}";
      if [[ "$last_item" == "None" ]]; then
        USER_INPUT_ENTERED_INDEX="";
        return 0;
      fi
    fi

    # Validate user input
    local re="^[0-9]+$";
    if ! [[ $selected_item =~ $re ]]; then
      # Input is not a number.
      # Check if it matches one of the selection items
      local is_valid=false;
      for (( i=0; i<length; ++i )); do
        if [[ "$selected_item" == "${selection_names[$i]}" ]]; then
          selected_item=$((i+1));
          is_valid=true;
          break;
        fi
      done
      if [[ $is_valid == false ]]; then
        if [[ $retry_prompt == true ]]; then
          logI "Invalid input";
          continue;
        else
          logE "Invalid input";
          failure "Please enter a valid number";
        fi
      fi
    fi
    if ((selected_item < 1 || selected_item > length)); then
      if [[ $retry_prompt == true ]]; then
        logI "Invalid number entered";
        continue;
      else
        logE "Invalid number entered";
        failure "Please enter the number of your selected item";
      fi
    fi
    valid_answer_given=true;
  done

  local index=$((selected_item-1));
  USER_INPUT_ENTERED_INDEX=$index;

  get_boolean_property "sys.input.selection.numsubst" "true";
  if [[ "$PROPERTY_VALUE" == "true" ]]; then
    local selection_item="${selection_names[index]}";
    # Move cursor to line above and erase line
    echo -ne "\033[1A\033[2K";
    echo -e "${_READ_FN_INPUT_PROMPT}${selection_item}";
  fi

  return 0;
}

# [API function]
# Shows a prompt to the user and lets him enter arbitrary text.
#
# This function can be used to get text input from the user. The entered text
# will be saved in the $USER_INPUT_ENTERED_TEXT global variable. The saved
# text can be potentially empty if the user simply presses enter without
# actually entering any text.
#
# If this function is called with no arguments, then the entered input of the
# user is not checked for any kind of validity or pattern. If the acceptable
# text should be constrained further, then this can be done by specifying an
# input validation function as the first argument. Such a validation function,
# if provided, will be called by this function after the user has submitted
# his answer. The user input is provided to the validation function as the
# first argument. The validation function should then validate the user input
# according to the underlying use case and return either 0 (zero) if the input
# is deemed valid, or non-zero if the input is deemed invalid.
# In the case of an invalid input, the user is prompted again to provide a
# new input. This process repeats until a valid input is provided by the user
# or the program is terminated or cancelled. It is recommended that a validation
# function logs some information in the case of a detected invalid input such
# that a user is informed about the cause of the invalidity.
#
# When in test mode and an invalid answer is provided, then this function
# exits the program by means of the failure() function.
#
# Args:
# $1 - The input validation function to use. This is an optional argument.
#
# Returns:
# 0 - In the case of a valid text input.
#
# Globals:
# USER_INPUT_ENTERED_TEXT  - Will be set by this function to contain the text
#                            entered by the user.
#
# Examples:
# function _my_validation_name() {
#   local input="$1";
#   if [[ "$input" != "Hans" && "$input" != "Franz" ]]; then
#     logI "Only 'Hans' and 'Franz' are allowed names";
#     return 1;
#   fi
#   return 0;
# }
# 
# logI "What's your name?";
# read_user_input_text;
# name="$USER_INPUT_ENTERED_TEXT";
# logI "Hi ${name}! Nice to meet you.";
# 
# logI "What's the name of the other person?";
# read_user_input_text _my_validation_name;
# other_name="$USER_INPUT_ENTERED_TEXT";
# logI "So, the other person's name is ${other_name}.";
#
function read_user_input_text() {
  local _validation_function_arg=$1;
  local entered_text="";
  local entered_text="";
  local valid_answer_given=false;
  local retry_prompt=true;

  while [[ $retry_prompt == true ]]; do
    if [[ "$PROJECT_INIT_TESTS_ACTIVE" == "1" ]]; then
      retry_prompt=false;
      _get_form_answer;
      entered_text="$FORM_QUESTION_ANSWER";
      echo -e "${_READ_FN_INPUT_PROMPT}${entered_text}";
    else
      read -e -r -p "${_READ_FN_INPUT_PROMPT}" entered_text;
    fi
    if [ -n "${_validation_function_arg}" ]; then
      if [[ $(type -t ${_validation_function_arg}) == function ]]; then
        # Call given input validation function
        ${_validation_function_arg} "$entered_text";
        if (( $? == 0 )); then
          retry_prompt=false;
          valid_answer_given=true;
        elif [[ "$PROJECT_INIT_TESTS_ACTIVE" == "1" ]]; then
          # For invalid input in test mode: terminate to avoid further
          # execution of the program with potentially unsafe values.
          failure "Invalid input";
        fi
      else
        _make_func_hl "read_user_input_text";
        logE "Programming error: Invalid argument in function call:";
        logE "at: '${BASH_SOURCE[1]}' (line ${BASH_LINENO[0]})";
        logE "Validation function argument given to $HYPERLINK_VALUE is not" \
             "a callable function: '${_validation_function_arg}'";
        failure "Failed to process user input";
      fi
    else
      retry_prompt=false;
    fi
  done
  USER_INPUT_ENTERED_TEXT="$entered_text";
  return 0;
}

# [API function]
# Shows a prompt to the user and lets him answer a yes/no question.
#
# This function can be used to get a boolean input from the user.
# The entered text will be processed as a boolean and then saved in
# the $USER_INPUT_ENTERED_BOOL global variable. The saved value will
# represent the type bool.
#
# The entered input of the user is checked for validity, i.e. whether the
# entered text represents or can be converted to a valid boolean.
# If the entered input is invalid, then this function will let the user
# reenter his answer until he provides a valid input or otherwise cancels
# the program. When in test mode and an invalid answer is provided, then
# this function exits the program by means of the failure() function.
#
# Supported text values for the boolean value of true:
# "true", "yes", "y", "1"
#
# Supported text values for the boolean value of false:
# "false", "no", "n", "0"
#
# All accepted text input is case insensitive.
#
# For the case where the user does not enter anything and simply presses
# enter, a default answer can be specified as the first argument
# to this function.
#
# Args:
# $1 - The default value to use if the user does not enter anything.
#      Must respresent a valid answer. This argument is optional.
#
# Returns:
# 0 - In the case of a valid text input.
#
# Globals:
# USER_INPUT_ENTERED_BOOL  - Will be set by this function to contain the boolean
#                            value corresponding to the entered text by the user.
#
# Examples:
# logI "Do you like cheese? (Y/n)";
# read_user_input_yes_no true;
# answer=$USER_INPUT_ENTERED_BOOL;
# if [[ $answer == true ]]; then
#   logI "You said that you like cheese.";
# else
#   logI "You said that you do not like cheese.";
# fi
#
function read_user_input_yes_no() {
  local default_value=$1;
  local entered_yes_no="";
  local valid_answer_given=false;
  local retry_prompt=true;

  while [[ $valid_answer_given == false ]]; do
    if [[ "$PROJECT_INIT_TESTS_ACTIVE" == "1" ]]; then
      retry_prompt=false;
      _get_form_answer;
      entered_yes_no="$FORM_QUESTION_ANSWER";
      echo -e "${_READ_FN_INPUT_PROMPT}${entered_yes_no}";
    else
      read -e -r -p "${_READ_FN_INPUT_PROMPT}" entered_yes_no;
    fi
    # Validate user input
    if [ -z "$entered_yes_no" ]; then
      if [ -z "$default_value" ]; then
        if [[ $retry_prompt == true ]]; then
          logI "Invalid input. Please enter either yes or no";
          continue;
        else
          logE "Invalid input";
          failure "Please enter either yes or no";
        fi
      else
        entered_yes_no=$default_value;
      fi
    fi
    local canonical_answer="";
    # Validate against supported pattern
    case "$entered_yes_no" in
      1|YES|yes|Yes|Y|y|true|True)
      entered_yes_no=true;
      canonical_answer="Yes";
      ;;
      0|NO|no|No|N|n|false|False)
      entered_yes_no=false;
      canonical_answer="No";
      ;;
      *)
      if [[ $retry_prompt == true ]]; then
        logI "Invalid input. Please enter either yes or no";
        continue;
      else
        logE "Invalid input";
        failure "Please enter either yes or no";
      fi
      ;;
    esac
    valid_answer_given=true;
    USER_INPUT_ENTERED_BOOL=$entered_yes_no;
  done

  get_boolean_property "sys.input.yesno.boolsubst" "true";
  if [[ "$PROPERTY_VALUE" == "true" ]]; then
    # Move cursor to line above and erase line
    echo -ne "\033[1A\033[2K";
    echo -e "${_READ_FN_INPUT_PROMPT}${canonical_answer}";
  fi

  return 0;
}

# [API function]
# Copies a template resource to the destination path.
#
# This function makes the template resource specified by the first argument
# available to the project target at the path specified by the second argument.
# The source and destination arguments are handled differently depending on
# the underlying application mode.
#
# In the regular (form-based) application mode, if the source argument is
# relative, it is interpreted as being relative to the used project template
# source directory, i.e. the 'source' directory of the concrete project type
# selected by the user. The destination argument is interpreted as being relative
# to the project target directory. The underlying target project directory must
# already be created before calling this function. If the file in the project
# target directory does already exist, it will be replaced by the specified
# template resource.
#
# In Quickstart mode, if the source argument is relative, it is interpreted as
# being relative to the source root of the addon and base resources. If an addon
# resource exists at the path of the source argument, it takes precedence over
# any existing base resource. The destination argument is interpreted as being
# relative to the underlying current working directory. If the file at the
# specified destination already exists, it is not overwritten and this function
# will cause the application to cancel the entire Quickstart operation.
# 
# An absolute source path is used as is. The destination path must never be absolute.
# Regardless of the underlying application mode, if the source path denotes
# a directory instead of a regular file, the directory is copied as is
# including the entire content and all previously mentioned conditions
# and behaviours still hold.
#
# Since:
# 1.4.0
#
# Args:
# $1 - The path to the resource to copy. Either an absolute or relative path.
# $2 - The destination path to copy the resource to. The path must not be absolute.
#
# Returns:
# 0 - If the resource was successfully copied.
# 1 - If the resource could not be found.
# 2 - If the source resource exists but could not be copied.
#
# Examples:
# copy_resource "copy/this/res" "to/this/path/in/my/project";
#
function copy_resource() {
  local arg_src="$1";
  local arg_dest="$2";
  if [ -z "$arg_src" ]; then
    _make_func_hl "copy_resource";
    logE "Programming error: Illegal function call:";
    logE "at: '${BASH_SOURCE[1]}' (line ${BASH_LINENO[0]})";
    failure "Programming error: Invalid call to $HYPERLINK_VALUE function: " \
            "No arguments specified";
  fi
  if [ -z "$arg_dest" ]; then
    arg_dest=$(basename "$arg_src");
  fi
  if _is_absolute_path "$arg_dest"; then
    _make_func_hl "copy_resource";
    logE "Programming error: Illegal argument '$arg_dest'";
    logE "at: '${BASH_SOURCE[1]}' (line ${BASH_LINENO[0]})";
    failure "Programming error: Invalid call to $HYPERLINK_VALUE function: " \
            "The resource destination argument must not be absolute";
  fi
  # Mode-dependent path argument handling
  if [[ $PROJECT_INIT_QUICKSTART_REQUESTED == true ]]; then
    #--------------------#
    # In Quickstart mode #
    #--------------------#
    if ! _is_absolute_path "$arg_src"; then
      local src_base_dir="${SCRIPT_LVL_0_BASE}";
      if [ -n "$PROJECT_INIT_ADDONS_DIR" ]; then
        if [ -r "${PROJECT_INIT_ADDONS_DIR}/${arg_src}" ]; then
          src_base_dir="${PROJECT_INIT_ADDONS_DIR}";
        fi
      fi
      arg_src="${src_base_dir}/${arg_src}";
    fi
    arg_dest="${_PROJECT_INIT_QUICKSTART_OUTPUT_DIR}/${arg_dest}";
    if [ -e "$arg_dest" ]; then
      logW "Cannot copy resource.";
      logW "File or directory already exists at destination and would be overwritten:";
      logW "at: '$arg_dest'";
      _cancel_quickstart $EXIT_FAILURE;
    fi
  else
    #----------------------------#
    # In regular form-based mode #
    #----------------------------#
    if [[ ${_FLAG_PROJECT_FILES_COPIED} == false ]]; then
    _make_func_hl "copy_resource";
    local _hl_copy_res="$HYPERLINK_VALUE";
    _make_func_hl "project_init_copy";
    local _hl_pic="$HYPERLINK_VALUE";
    logE "Programming error in init script:";
    logE "at: '${BASH_SOURCE[1]}' (line ${BASH_LINENO[0]})";
    failure "Missing call to project_init_copy() function:"                           \
            "When calling the ${_hl_copy_res} function, the target project directory" \
            "must already be created. "                                               \
            "Make sure you first call the ${_hl_pic} function in your init script";
    fi
    if ! _is_absolute_path "$arg_src"; then
      arg_src="${PROJECT_INIT_USED_SOURCE}/${arg_src}";
    fi
    arg_dest="${var_project_dir}/${arg_dest}";
  fi
  # Check whether source actually exists before calling cp
  if ! [ -r "$arg_src" ]; then
    logW "Cannot copy file resource '$arg_src'";
    logW "Resouce not found";
    return 1;
  fi
  # Differentiate between copying of regular files and directories
  if [ -d "$arg_src" ]; then
    #----------------#
    # Copy directory #
    #----------------#
    cp -r "$arg_src" "$arg_dest" 2>/dev/null;
    if (( $? != 0 )); then
      logW "Could not copy the following directory:";
      logW "Source: '$arg_src'";
      logW "Target: '$arg_dest'";
      return 2;
    fi
    # Update internal file cache
    CACHE_ALL_FILES+=("$arg_dest");
    if ! _find_files_impl "$arg_dest" "f"; then
      logE "Failed to list files in target directory: '$arg_dest'";
      failure "Internal error.";
    fi
    local f="";
    for f in "${_FOUND_FILES[@]}"; do
      CACHE_ALL_FILES+=("$f");
    done
  else
    #-------------------#
    # Copy regular file #
    #-------------------#
    cp "$arg_src" "$arg_dest" 2>/dev/null;
    if (( $? != 0 )); then
      logW "Could not copy the following regular file:";
      logW "Source: '$arg_src'";
      logW "Target: '$arg_dest'";
      return 2;
    fi
    CACHE_ALL_FILES+=("$arg_dest");
  fi
  return 0;
}

# [API function]
# Loads a shared template resource and copies it to the destination path.
#
# This function searches for a shared source template resource specified by
# the first argument, loads it if it exists and copies it to the location
# in the project target directory specified by the second argument.
# The underlying target project directory must already be created before
# calling this function.
#
# Addons resources are considered and can potentially override any shared
# template from the base resources. If the file in the project target
# directory, specified by the second argument, does already exist, it will
# be replaced by the specified shared template resource.
#
# Since:
# 1.3.0
#
# Args:
# $1 - The name of the shared resource to load and copy. This is the path of
#      the file, relative to the 'share' directory. The path must not be absolute.
# $2 - The destination file to copy the shared resource to. Must be a path
#      to a file in the project target directory. The path must not be absolute.
#
# Returns:
# 0 - If the shared resource was successfully copied.
# 1 - If the shared resource could not be found.
# 2 - If the shared resource exists but could not be copied.
#
# Examples:
# copy_shared "copy/this/shared/res" "to/this/path/in/my/project";
#
function copy_shared() {
  local arg_shared_name="$1";
  local arg_dest_path="$2";
  # Check args
  if [ -z "$arg_shared_name" ]; then
    _make_func_hl "copy_shared";
    logE "Programming error: Illegal function call:";
    logE "at: '${BASH_SOURCE[1]}' (line ${BASH_LINENO[0]})";
    failure "Programming error: Invalid call to $HYPERLINK_VALUE function: " \
            "No arguments specified";
  fi
  if _is_absolute_path "$arg_shared_name"; then
    _make_func_hl "copy_shared";
    logE "Programming error: Illegal function call:";
    logE "at: '${BASH_SOURCE[1]}' (line ${BASH_LINENO[0]})";
    failure "Programming error: Invalid call to $HYPERLINK_VALUE function: " \
            "The shared resource name must not be an absolute path";
  fi
  if [ -z "$arg_dest_path" ]; then
    _make_func_hl "copy_shared";
    logE "Programming error: Illegal function call:";
    logE "at: '${BASH_SOURCE[1]}' (line ${BASH_LINENO[0]})";
    failure "Programming error: Invalid call to $HYPERLINK_VALUE function: " \
            "No destination path argument specified";
  fi
  if _is_absolute_path "$arg_dest_path"; then
    _make_func_hl "copy_shared";
    logE "Programming error: Illegal function call:";
    logE "at: '${BASH_SOURCE[1]}' (line ${BASH_LINENO[0]})";
    failure "Programming error: Invalid call to $HYPERLINK_VALUE function: " \
            "The file destination must not be an absolute path";
  fi
  if [[ $PROJECT_INIT_QUICKSTART_REQUESTED == false ]]; then
    # Project dir must already exist
    if [[ ${_FLAG_PROJECT_FILES_COPIED} == false ]]; then
      _make_func_hl "copy_shared";
      local _hl_copy_shared="$HYPERLINK_VALUE";
      _make_func_hl "project_init_copy";
      local _hl_pic="$HYPERLINK_VALUE";
      logE "Programming error in init script:";
      logE "at: '${BASH_SOURCE[1]}' (line ${BASH_LINENO[0]})";
      failure "Missing call to project_init_copy() function:"                              \
              "When calling the ${_hl_copy_shared} function, the target project directory" \
              "must already be created. "                                                  \
              "Make sure you first call the ${_hl_pic} function in your init script";
    fi
  fi
  # Check which file to load (from addon or base)
  local shared_res_file="${SCRIPT_LVL_0_BASE}/share/${arg_shared_name}";
  if [ -n "$PROJECT_INIT_ADDONS_DIR" ]; then
    local addon_res_file="${PROJECT_INIT_ADDONS_DIR}/share/${arg_shared_name}";
    if [ -r "$addon_res_file" ]; then
      shared_res_file="$addon_res_file";
    fi
  fi
  if ! [ -r "$shared_res_file" ]; then
    logW "Cannot copy shared resource '$arg_shared_name'";
    logW "Shared resouce not found";
    return 1;
  fi
  copy_resource "$shared_res_file" "$arg_dest_path";
  return $?;
}

# [API function]
# Loads the variable value with the specified key from
# the corresponding var file.
#
# The argument represents the variable key for which a var file
# might exist in the current init level directory.
#
# This function only loads the variable value from its
# corresponding file. It does not assign that (global) variable
# the loaded value. The assignment has to be done manually
# if necessary.
#
# The loaded variable value is dumped to stdout.
# If no variable file can be found in the currently active init
# level directory, then the upper init levels are searched in reversed
# order, until the root init level is reached. If the root init level
# was reached and no suitable file can be found, then an empty string
# is dumped to stdout by this function.
#
# Deprecated:
# Since 1.3.0 this function is deprecated. Use load_var_from_file() instead.
#
# Args:
# $1 - The key of the substitution variable to load.
#
# Stdout:
# The string value of the variable with the specified key, or an
# empty string if the corresponding var file does not exist.
#
# Globals:
# CURRENT_LVL_PATH - The absolute path to the currently
#                    active init level directory.
#
# Examples:
# var_my_key="$(load_var MY_KEY)";
#
function load_var() {
  local arg_file="$1";
  if [[ $SUPPRESS_DEPRECATION_WARNING == false ]]; then
    # Cannot call _warn_deprecated() directly here because it prints
    # a warning to stdout, which would end up in the string value
    # dumped by this function
    echo "pi_deprecated_fn_load_var_used=1" > "${_FILE_DEPRECATED_FN_LOAD_VAR_USED}";
  fi
  # Convert to lower case
  arg_file=$(echo "$arg_file" |tr '[:upper:]' '[:lower:]');
  # Check for variable prefix
  if [[ "$arg_file" != var_* ]]; then
    arg_file="var_${arg_file}";
  fi
  # Add file extension
  arg_file="${arg_file}.txt";
  local var_content="";  # Default if no file is found
  # Load var content from first found file, starting in current init
  # level and sequentially going backwards.
  local init_lvl="$CURRENT_LVL_PATH";
  local i;
  for (( i=CURRENT_LVL_NUMBER; i>=0; --i )); do
    if [ -r "${init_lvl}/${arg_file}" ]; then
      # Read file content
      var_content="$(cat "${init_lvl}/${arg_file}")";
      break;
    fi
    init_lvl="$(dirname "$init_lvl")";
  done
  echo "$var_content";
}

# [API function]
# Loads the variable value with the specified key from
# the corresponding substitution variable file.
#
# The argument to this function represents the key of the substitution variable
# for which a var file should be loaded. The key can be specified in the
# complete format, i.e. with a 'VAR_'-prefix, or without that prefix.
# The variable key argument is case insensitive.
#
# The loaded variable value is assigned to the $VAR_FILE_VALUE global variable.
# Usually, this is then subsequently used to assign the actual
# global substitution variable (see example below).
#
# Variable files located in init levels always take precedence over
# equivalent variable files in shared var directories. Generally, the content
# of the first found applicable variable file is used. The search order depends
# on the currently active init level when this function is called.
# If no variable file can be found in the currently active init
# level directory, then the upper init levels are searched in reversed
# order, until the root init level is reached. Please note that all variable
# files within init levels must be placed in 'var' subdirectories of the
# underlying init level directories. If the root init level
# is reached and no suitable file can be found, then shared variable
# directories are searched. If still no applicable variable file is found,
# then the $VAR_FILE_VALUE global variable is set to an empty string.
#
# Shared variable files may be overridden by addons resources.
#
# Since:
# 1.3.0
#
# Args:
# $1 - The key of the substitution variable for which the value from
#      a var file should be loaded. This is a mandatory argument.
#
# Returns:
# 0 - If a substitution variable value file was found.
# 1 - If no substitution variable file was found.
#
# Globals:
# VAR_FILE_VALUE   - Holds the string value of the found substitution
#                    variable file. Might be empty if no var file was found.
#                    Is set by this function.
# CURRENT_LVL_PATH - The absolute path to the currently
#                    active init level directory.
#
# Examples:
# load_var_from_file "MY_KEY";
# var_my_key="$VAR_FILE_VALUE";
#
function load_var_from_file() {
  local arg_file="$1";
  if [ -z "$arg_file" ]; then
    _make_func_hl "load_var_from_file";
    logE "Programming error: Illegal function call:";
    logE "at: '${BASH_SOURCE[1]}' (line ${BASH_LINENO[0]})";
    failure "Programming error: Invalid call to $HYPERLINK_VALUE function: " \
            "No argument specified";
  fi
  # Convert to lower case
  arg_file=$(echo "$arg_file" |tr '[:upper:]' '[:lower:]');
  # Check for variable prefix and remove if necessary
  if [[ "$arg_file" == var_* ]]; then
    arg_file="${arg_file:4}";
  fi
  # Variable value files are located in 'var' subdirectories
  arg_file="var/${arg_file}";
  local found=false;
  local var_value="";  # Default if no file is found
  # Load var content from first found file, starting in current init
  # level and sequentially going backwards.
  local init_lvl="$CURRENT_LVL_PATH";
  local i;
  for (( i=CURRENT_LVL_NUMBER; i>=0; --i )); do
    if [ -r "${init_lvl}/${arg_file}" ]; then
      found=true;
      # Read file content
      var_value="$(cat "${init_lvl}/${arg_file}")";
      break;
    fi
    init_lvl="$(dirname "$init_lvl")";
  done
  # Search in shared var store of addon resource
  if [[ $found == false ]]; then
    if [ -n "$PROJECT_INIT_ADDONS_DIR" ]; then
      local addon_shared_var="${PROJECT_INIT_ADDONS_DIR}/share/${arg_file}";
      if [ -r "$addon_shared_var" ]; then
        found=true;
        var_value="$(cat "$addon_shared_var")";
      fi
    fi
  fi
  # Search in shared var store of base resource
  if [[ $found == false ]]; then
    local shared_var="${SCRIPT_LVL_0_BASE}/share/${arg_file}";
    if [ -r "$shared_var" ]; then
      found=true;
      var_value="$(cat "$shared_var")";
    fi
  fi
  VAR_FILE_VALUE="$var_value";
  if [[ $found == true ]]; then
    return 0;
  else
    return 1;
  fi
}

# [API function]
# Replaces all occurrences of the specified variable with the specified value.
#
# This function will go through every file listed in the $CACHE_ALL_FILES
# global variable, find all occurrences of the substitution variable and replace
# them with the specified value. The variable key can be specified in its full
# canonical form or in an abbreviated form without the "VAR_"-prefix.
#
# The variable value can be any arbitrary string, including an empty string.
# Using an empty string will effectively remove the variable from the
# file (replacing it with nothing). If the variable key corresponds to the only
# characters on the respective line, then that entire line is removed from the
# underlying file.
#
# If only the variable key is specified, then this function will try to load
# the variable value from the corresponding var file by means of the
# load_var_from_file() function. If such a file does not exist, then the variable
# value is set to the empty string, thus potentially removing the entire line
# containing the variable from the underlying source file. Therefore, if a
# variable should be explicitly replaced by an empty string, regardless of any
# var file, then the value argument ($2) must be specified as an empty string.
#
# Besides the key and value, a third argument can be passed to this function.
# That argument represents the file ending by which all present files in the
# $CACHE_ALL_FILES global variable will be filtered by. That way, it is
# possible to replace the same variable with different values in
# different files. Only one file ending can be specified in each function call.
# A full file name (e.g. Readme.txt) may also be used as such an argument.
#
# Args:
# $1 - The name of the variable to replace. The "VAR_" prefix is optional
#      and can be omitted. This argument is mandatory.
# $2 - The value that the variable will be replaced by. Can be an empty string.
#      This argument is optional.
# $3 - The file extension or file name to match files against. Only files which
#      are matched are processed by this function. This argument is optional.
#
# Globals:
# CACHE_ALL_FILES - The entries of all files that will
#                   be processed by this function.
#
# Examples:
# replace_var "MY_KEY";
# replace_var "MY_KEY" "";
# replace_var "MY_KEY" "This will be the var value";
# replace_var "VAR_TEST" "value only in .java files" "java";
#
function replace_var() {
  local _arg_count=$#;
  local _var_key="$1";
  local _var_value="$2";
  local _var_file_ext="$3";
  # Check given args
  if (( _arg_count == 0 )); then
    _make_func_hl "replace_var";
    logE "Programming error: Illegal function call:";
    logE "at: '${BASH_SOURCE[1]}' (line ${BASH_LINENO[0]})";
    failure "Programming error: Invalid call to $HYPERLINK_VALUE function: " \
            "No arguments specified";
  fi
  if [ -z "${_var_key}" ]; then
    _make_func_hl "replace_var";
    logE "Programming error: Illegal function call:";
    logE "at: '${BASH_SOURCE[1]}' (line ${BASH_LINENO[0]})";
    failure "Programming error: Invalid call to $HYPERLINK_VALUE function: " \
            "Key argument cannot be an empty string";
  fi
  if (( ${#CACHE_ALL_FILES[@]} == 0 )); then
    if [[ $PROJECT_INIT_QUICKSTART_REQUESTED == true ]]; then
      return 1;
    fi
    _make_func_hl "replace_var";
    local hl_replace_var="$HYPERLINK_VALUE";
    _make_func_hl "project_init_copy";
    logE "Programming error: Illegal function call:";
    logE "at: '${BASH_SOURCE[1]}' (line ${BASH_LINENO[0]})";
    failure "Programming error: Invalid call to $hl_replace_var function: "       \
            "No source files found. Substitution variables can only be replaced " \
            "after the $HYPERLINK_VALUE function has been called";
  fi
  # Remove the 'VAR_' prefix if necessary as
  # it is set explicitly when using awk
  if [[ "${_var_key}" == VAR_* ]]; then
    _var_key="${_var_key:4}";
  fi

  # If this function was called with only the key arg, then we
  # load the var value from the corresponding var file
  if [ -z "${_var_value}" ]; then
    if (( _arg_count == 1 )); then
      load_var_from_file "${_var_key}";
      _var_value="$VAR_FILE_VALUE";
      # Backwards compatibility:
      # Var files might still exist in older format/location, so if not found by the
      # newer load_var_from_file() function, then call the deprecated load_var()
      # function to stay compatible.
      if [ -z "${_var_value}" ]; then
        SUPPRESS_DEPRECATION_WARNING=true;
        # If the file does not exist, then the empty string
        # is assigned to the variable value
        _var_value="$(load_var ${_var_key})";
        SUPPRESS_DEPRECATION_WARNING=false;
        if [ -n "${_var_value}" ]; then
          _FLAG_DEPRECATED_FEATURE_USED=true;
          get_boolean_property "sys.warn.deprecation" "true";
          if [[ "$PROPERTY_VALUE" == "true" ]]; then
            local depr_conf="sys.warn.deprecation=false";
            _make_func_hl "replace_var";
            logW "Deprecated behaviour:";
            logW "Calling $HYPERLINK_VALUE with only the key argument while" \
                 "using var files directly";
            logW "in init levels without a 'var' subdirectory is deprecated:";
            logW "with argument: '${_var_key}'";
            logW "at: '${BASH_SOURCE[1]}' (line ${BASH_LINENO[0]})";
            logW "Place your var file in a 'var' subdirectory instead or use '${depr_conf}'";
            logW "in your project.properties configuration to suppress this warning.";
            _show_helptext "W" "Addons#variable-substitution-files";
          fi
        fi
      fi
    fi
  fi

  # When the variable value contains literal ampersand chars ('&'), then those
  # must be escaped so that they are not interpreted by awk to mean the
  # matched text (i.e. the variable key) when using gsub() below. Since the
  # literal ampersand should end up like that in the final output, it must pass
  # both lexical as well as runtime level processing of awk. Only the latter is
  # still a concern since the used awk command below was changed to pass the
  # substitution value via the subshell environment instead of a command variable.
  # Therefore we must only replace each literal '&' with '\&' (one literal backslash).
  _var_value="${_var_value//&/\\&}";

  local f="";
  local line_num="";
  for f in "${CACHE_ALL_FILES[@]}"; do
    # Skip if file is a directory
    if [ -d "$f" ]; then
      continue;
    fi
    # Check if a specific file extension was specified
    if [ -n "${_var_file_ext}" ]; then
      # Skip all file which do not have the specified extension
      if [[ "$f" != *${_var_file_ext} ]]; then
        continue;
      fi
    fi
    # Check whether the file can be read
    if ! [ -r "$f" ]; then
      if [[ ${_FLAG_FCACHE_ERR} == false ]]; then
        _make_func_hl "find_all_files";
        logW "Project files seem to have changed but the" \
             "file cache was not updated.";
        logW "Please call the $HYPERLINK_VALUE function after" \
             "adding/moving/deleting files";
      fi
      # Set the global file cache error flag to signal
      # that the cache should be refreshed
      _FLAG_FCACHE_ERR=true;
      continue;
    fi

    # For an enhanced formatting we remove every line entirely if
    # it contains only a variable declaration and the given variable
    # value is empty. Otherwise the handled file would contain
    # additional blank lines.
    if [ -z "${_var_value}" ]; then
      # Find all line numbers of lines containing the given variable key
      # shellcheck disable=SC2013
      for line_num in $(grep -n "\${{VAR_${_var_key}}}" "$f" \
                          |awk -F  ":" '{print $1}'); do

        # Get the line text and trim leading and trailing whitespaces
        local line="";
        line="$(sed -n "${line_num}p" < "$f" |xargs)";
        if [[ "$line" == "\${{VAR_${_var_key}}}" ]]; then
          # The line only contains the given variable key
          # without any other static text. So we remove that
          # line from the string
          local removed="";
          removed="$(awk 'NR!~/^('"$line_num"')$/' "$f")";
          # Overwrite the source file
          echo "$removed" > "$f";
        fi
      done
    fi

    # Replace declared variable
    local replaced="";
    # shellcheck disable=SC2030
    replaced="$(export value="${_var_value}" &&               \
                awk -v key='\\${{VAR_'"${_var_key}"'}}'       \
                    '{ gsub(key, ENVIRON["value"]); print; }' \
                    "$f")";

    # Remove leading control characters.
    # The following solution using bash-builtins is really slow:
    # shopt -s extglob;
    # replaced="${replaced##+([[:cntrl:]])}";

    # We therefore do the following using external utilities:
    # Find the index of the line containing the first printable char.
    # Note: Since grep below immediately exits when it finds the first
    # printable char, echo might still be writing to the then
    # broken pipe. This is harmless here but we want to suppress
    # the message which is then printed to stderr.
    local index="";
    index="$(echo "$replaced" 2> /dev/null \
            |grep -n -m 1 "[[:print:]]"    \
            |awk -F ":" '{print $1}')";

    # Convert to zero-based index
    index=$((index-1));
    # Trim the file content string
    replaced="${replaced:index}";

    # Write formatted text to file
    echo "$replaced" > "$f";
  done
}

# Loads all available project licenses.
#
# Searches in the 'licenses' resource directories of both the base
# resource directory and, if active, of the addon and populates
# the _PROJECT_AVAILABLE_LICENSES_* global arrays with the paths to the
# license resource and the names of the licenses, respectively.
# The arrays are populated in sync. The last item in both arrays will be set
# to 'NONE' for the path and 'None' for the name, to represent the choice of
# using no license for a project.
#
# Globals:
# _PROJECT_AVAILABLE_LICENSES_PATHS - Is reset and filled by this function.
# _PROJECT_AVAILABLE_LICENSES_NAMES - Is reset and filled by this function.
#
function _load_available_licenses() {
  local license_name="";
  local all_license_dirs=();
  local fpath="";
  for fpath in "${SCRIPT_LVL_0_BASE}/licenses"/*; do
    if [ -d "$fpath" ]; then
      license_name=$(basename "$fpath");
      if [ -n "$PROJECT_INIT_ADDONS_DIR" ]; then
        if [ -f "${PROJECT_INIT_ADDONS_DIR}/licenses/${license_name}/DISABLE" ]; then
          continue;
        fi
      fi
      all_license_dirs+=("$fpath");
    fi
  done

  # Add the license directories from the addons to the list
  if [ -n "$PROJECT_INIT_ADDONS_DIR" ]; then
    if [ -d "$PROJECT_INIT_ADDONS_DIR/licenses" ]; then
      for fpath in "${PROJECT_INIT_ADDONS_DIR}/licenses"/*; do
        if [ -d "$fpath" ]; then
          if ! [ -f "${fpath}/DISABLE" ]; then
            all_license_dirs+=("$fpath");
          fi
        fi
      done
      # Check if the separator char used in the sort function
      # is part of one of the path strings
      for fpath in "${all_license_dirs[@]}"; do
        if [[ "$fpath" == *"?"* ]]; then
          logE "Invalid path encountered:";
          logE "'${fpath}'";
          logE "Path contains an invalid character: '?'";
          failure "One or more paths to a component of an addon has an invalid character." \
                  "Please make sure that the path to the addons directory does not"        \
                  "contain '?' characters";
        fi
      done
      mapfile -t all_license_dirs < <(_sort_file_paths "${all_license_dirs[@]}");
    fi
  fi

  # Construct the list of license dirs and names
  _PROJECT_AVAILABLE_LICENSES_PATHS=();
  _PROJECT_AVAILABLE_LICENSES_NAMES=();

  local dir="";
  local name="";
  local dir_name="";
  for dir in "${all_license_dirs[@]}"; do
    dir_name=$(basename "$dir");
    if [ -r "${dir}/license.txt" ]; then
      _PROJECT_AVAILABLE_LICENSES_PATHS+=("$dir");
      if [ -r "${dir}/name.txt" ]; then
        name=$(head -n 1 "${dir}/name.txt");
        _PROJECT_AVAILABLE_LICENSES_NAMES+=("$name");
      else
        logW "The license directory '${dir_name}' has no name file";
        _PROJECT_AVAILABLE_LICENSES_NAMES+=("$dir_name");
      fi
    else
      logW "The license directory does not have a 'license.txt' file:";
      logW "at: '${dir}'";
    fi
  done

  # Add an option for no license
  _PROJECT_AVAILABLE_LICENSES_PATHS+=("NONE");
  _PROJECT_AVAILABLE_LICENSES_NAMES+=("None");
}

# Processes copyright substitution variables.
#
# Substitutes all copyright header variables with the copyright text applicable
# according to the file extension of the underlying file. If the active license
# is set to 'NONE', then copyright header substitution variables are removed
# from the files.
#
# Args:
# $@ - A series of file extensions representing the project source
#      files in which copyright information should be processed.
#
# Globals:
# _PROJECT_SELECTED_LICENSE_PATH - The path to the active license resource.
# _PROJECT_SELECTED_LICENSE_NAME - The name of the active license resource.
# var_copyright_year             - The copyright year used in substitutions.
# var_copyright_holder           - The copyright holder info used in substitutions.
#
function _process_copyright_headers() {
  local all_file_ext=("$@");
  local active_license_dir="${_PROJECT_SELECTED_LICENSE_PATH}";
  local active_license_name="${_PROJECT_SELECTED_LICENSE_NAME}";
  if [ -n "$active_license_dir" ]; then
    if [[ "$active_license_dir" != "NONE" ]]; then
      _load_extension_map;
      local file_ext="";
      local header_ext="";
      local copyright_header_file="";
      local copyright_header_value="";
      for file_ext in "${all_file_ext[@]}"; do
        header_ext="$file_ext";
        # Check if the file extension is mapped to some other extension
        if [[ "${COPYRIGHT_HEADER_EXT_MAP[$header_ext]+1}" == "1" ]]; then
          header_ext="${COPYRIGHT_HEADER_EXT_MAP[${header_ext}]}";
        fi
        copyright_header_value="";
        copyright_header_file="${active_license_dir}/header.${header_ext}";
        if [ -r "$copyright_header_file" ]; then
          # Read in the license declaration legal text from the file
          copyright_header_value=$(cat "$copyright_header_file");
        else
          logW "License header template file not found for '${active_license_name}'";
          logW "Please create a template" \
               "file '${active_license_dir}/header.${header_ext}'";
        fi
        # First substitute the header var and then later the
        # year and copyright holder vars inside the header
        replace_var "COPYRIGHT_HEADER" "$copyright_header_value" "$file_ext";
      done
    fi
  fi

  # Replace additional copyright info vars, which also might be
  # part of the copyright boilerplate text already inserted
  replace_var "COPYRIGHT_YEAR"   "$var_copyright_year";
  replace_var "COPYRIGHT_HOLDER" "$var_copyright_holder";
  if [[ "$active_license_dir" == "NONE" ]]; then
    # Remove all copyright vars
    replace_var "COPYRIGHT_HEADER" "";
  fi
}

# [API function]
# Processes the copyright information for created project files.
#
# This function can only be used in Quickstart mode. Based on the given
# license name, this function will process and replace the copyright-related
# substitution variables in all files generated by the Quickstart process up
# to this point. Only files with an appropriate file extension in their name
# are considered for processing.
# The special license name argument 'None' will cause all copyright header
# substitution variables to be removed.
#
# Since:
# 1.6.0
#
# Args:
# $1 - The canonical name of the license for which to handle copyright headers.
#      May be specified as 'None' to remove copyright headers.
#
# Returns:
# 0  - In the case of success.
# nz - In the case of any failures.
#
# Examples:
# project_init_copyright_headers "Apache License 2.0";
#
function project_init_copyright_headers() {
  local license_name="$1";
  if [[ $PROJECT_INIT_QUICKSTART_REQUESTED == false ]]; then
    _make_func_hl "project_init_copyright_headers";
    logW "Calling $HYPERLINK_VALUE while not in Quickstart mode has no effect";
    logW "at: '${BASH_SOURCE[1]}' (line ${BASH_LINENO[0]})";
    _make_func_hl "project_init_license";
    logW "Use the $HYPERLINK_VALUE function instead";
    return 1;
  fi
  _load_available_licenses;
  local license_path="";
  local i;
  for (( i=0; i<${#_PROJECT_AVAILABLE_LICENSES_NAMES}; ++i )); do
    if [[ "${_PROJECT_AVAILABLE_LICENSES_NAMES[i]}" == "$license_name" ]]; then
      license_path="${_PROJECT_AVAILABLE_LICENSES_PATHS[i]}";
      break;
    fi
  done
  if [[ "$license_path" == "" ]]; then
    _make_func_hl "project_init_copyright_headers";
    local _hl_project_init_license="$HYPERLINK_VALUE";
    logW "Invalid license name specified: '${license_name}'";
    logW "in the call to the $HYPERLINK_VALUE function";
    logW "at: '${BASH_SOURCE[1]}' (line ${BASH_LINENO[0]})";
    return 2;
  fi
  _PROJECT_SELECTED_LICENSE_PATH="$license_path";
  _PROJECT_SELECTED_LICENSE_NAME="$license_name";

  # Get all unique applicable file extensions
  local all_file_ext=();
  local _file="";
  local _file_ext="";
  for _file in "${CACHE_ALL_FILES[@]}"; do
    _file="$(basename "${_file}")";
    _file_ext="${_file##*.}";
    if [[ "${_file_ext}" != "" && "${_file_ext}" != "${_file}" ]]; then
      all_file_ext+=("${_file_ext}");
    fi
  done
  mapfile -t all_file_ext < <(_unique_items "${all_file_ext[@]}");
  _process_copyright_headers "${all_file_ext[@]}";
  return 0;
}

# [API function]
# Processes the license and copyright information for the
# project to be initialized.
#
# This function copies to the project target directory all relevant files with
# regard to legal information, such as license text files. Furthermore, it is
# also responsible for setting up copyright boilerplate text in code
# source files. As part of this process, the corresponding variables are
# replaced by the correct values.
#
# The file extensions of all project source code files for which copyright
# information should be set must be specified as arguments to this function.
# Otherwise copyright substitution variables are not replaced by their
# corresponding boilerplate text.
#
# Args:
# $@ - A series of file extensions representing the project source files in
#      which license and copyright information should be processed.
#
# Globals:
# var_project_dir         - The path to the project directory to which
#                           the files will be copied (target).
# var_project_license     - The name of the license applied
#                           to the target project.
# var_project_license_dir - The absolute path to the license template
#                           source directory where all license and copyright
#                           information is stored for the
#                           concrete license type.
#
# Examples:
# project_init_license "java" "xml" "js";
#
function project_init_license() {
  local all_file_ext=("$@");
  if ! _check_no_quickstart; then
    return 1;
  fi
  # Check API call order
  if [[ ${_FLAG_PROJECT_FILES_COPIED} == false ]]; then
    _make_func_hl "project_init_license";
    local _hl_project_init_license="$HYPERLINK_VALUE";
    _make_func_hl "project_init_copy";
    local _hl_project_init_copy="$HYPERLINK_VALUE";
    logE "Programming error in init script:";
    logE "at: '${BASH_SOURCE[1]}' (line ${BASH_LINENO[0]})";
    failure "Missing call to project_init_copy() function:"                              \
            ""                                                                           \
            "The script in init level $CURRENT_LVL_NUMBER has called the "               \
            "${_hl_project_init_license} function without having previously called "     \
            "the ${_hl_project_init_copy} function. Please make sure that the 'init.sh'" \
            "script calls all mandatory API functions in the correct order."             \
            "";
  fi

  if (( ${#all_file_ext[@]} < 2 )); then
    if [ -z "${all_file_ext[0]}" ]; then
      _make_func_hl "project_init_license";
      logW "No file extensions specified in the call" \
           "to the $HYPERLINK_VALUE function.";
      logW "Copyright header variables in source files will not be replaced.";
      logW "Please specify in the call to the project_init_license() function all file";
      logW "extensions of project source files for which copyright headers exist";
      warning "Copyright header variables could not be replaced";
    fi
  fi
  # Check if a license was specified by the user
  if [ -n "$var_project_license_dir" ]; then
<<<<<<< HEAD
    if [ "$var_project_license_dir" != "NONE" ]; then
      if [ -z "$PROJECT_INIT_LICENSE_FILE_NAME" ]; then
        logW "Project license file name must not be empty.";
        PROJECT_INIT_LICENSE_FILE_NAME="LICENSE";
      fi
=======
    if [[ "$var_project_license_dir" != "NONE" ]]; then
>>>>>>> 7fb32720
      # Copy the main license file
      if [ -r "${var_project_license_dir}/license.txt" ]; then
        local license_src="${var_project_license_dir}/license.txt";
        local license_trgt="${var_project_dir}/${PROJECT_INIT_LICENSE_FILE_NAME}";
        if ! cp "$license_src" "$license_trgt"; then
          logE "An error occurred while trying to copy the following file:";
          logE "Source: '${license_src}'";
          logE "Target: '${license_trgt}'";
          failure "Failed to copy license file to project directory";
        fi

        # The content of the target directory has changed.
        # Update the list of relevant files
        find_all_files;
      else
        logW "License file could not be created.";
        # shellcheck disable=SC2154
        logW "Failed to find license legal text file for '$var_project_license'.";
        logW "Please add the legal text to the" \
             "file '$var_project_license_dir/license.txt'.";
        warning "The initialized project has a missing '${PROJECT_INIT_LICENSE_FILE_NAME}' file";
      fi
    fi

    replace_var "PROJECT_LICENSE"  "$var_project_license";
    if [[ "$var_project_license_dir" == "NONE" ]]; then
      replace_var "LICENSE_README_NOTE" "This project has not been licensed.";
    else
      replace_var "LICENSE_README_NOTE" \
                  "This project is licensed under $var_project_license.";
    fi
  fi

  _process_copyright_headers "${all_file_ext[@]}";
  # Signal license is set up
  _FLAG_PROJECT_LICENSE_PROCESSED=true;
}

# Processes all include directives in copied project source template files.
#
# This function scans all source template files that were previously copied into
# the project target directory. Any found include directive will be replaced by the
# corresponding shared source template file. Addons resources are considered and
# can potentially override any shared template from the base resources.
#
# Returns:
# 0 - If all found include directives could be processed.
# 1 - If at least one error has occurred.
#
# Globals:
# var_project_dir - The path to the project directory, which will be scanned
#                   recursively for files containing include directives.
#
function _process_include_directives() {
  local line="";
  local found_file="";
  local line_num=0;
  local include_directive="";
  local include_target="";
  local include_value="";
  local replaced="";
  local regex_numeric="^[0-9]+$";
  local awk_stat=0;
  local incl_len=0;

  local SHARED_TEMPLATES_BASE="${SCRIPT_LVL_0_BASE}/share";
  local SHARED_TEMPLATES_ADDONS="";
  if [ -n "$PROJECT_INIT_ADDONS_DIR" ]; then
    SHARED_TEMPLATES_ADDONS="${PROJECT_INIT_ADDONS_DIR}/share";
  fi
  local n_errors=0;

  # Search for files in the project target directory which have include directives
  local all_includes="";
  all_includes=$(grep --recursive                  \
                      --line-number                \
                      --regexp='^${{INCLUDE:.*}}$' \
                      "$var_project_dir");

  # Process found includes
  for line in $all_includes; do
    # Pattern:
    # found_file:line_num:${{INCLUDE:the/file/in/share}}
    # For example:
    # /proj/cmake/Util.cmake:1234:${{INCLUDE:lang/cmake/Util.cmake}}
    #                       ^    ^          ^                       
    #           f1          | f2 |    f3    |          f4           

    found_file=$(echo "$line" |cut -d: -f1);
    line_num=$(echo "$line" |cut -d: -f2);
    include_directive=$(echo "$line" |cut -d: -f4);

    # Check that the processed line number is an actual integer
    if ! [[ "$line_num" =~ $regex_numeric ]]; then
      ((++n_errors));
      continue;
    fi
    # Check field 4, which is the last one. It must end with '}}', otherwise
    # the path of the file to include contains a ':' character, which is
    # not allowed.
    if [[ "$include_directive" != *'}}' ]]; then
      ((++n_errors));
      logW "Include directive in source template contains an invalid ':' character:";
      logW "at: '$found_file' (line $line_num)";
      continue;
    fi
    # Remove the trailing '}}'
    incl_len=$(( ${#include_directive}-2 ));
    include_directive="${include_directive::incl_len}";
    # Absolute path to the included shared file.
    # Shared templates in the addons resource override any base ones
    if [ -n "$SHARED_TEMPLATES_ADDONS" ] \
      && [ -r "${SHARED_TEMPLATES_ADDONS}/${include_directive}" ]; then

      include_target="${SHARED_TEMPLATES_ADDONS}/${include_directive}";
    else
      include_target="${SHARED_TEMPLATES_BASE}/${include_directive}";
    fi
    # Ensure that the file actually exists
    if ! [ -r "$include_target" ]; then
      ((++n_errors));
      logW "Cannot include file '$include_directive'";
      logW "From include directive:";
      logW "at: '$found_file' (line $line_num)";
      continue;
    fi
    # Read the content of the included file
    include_value="$(cat "$include_target")";
    # Literal ampersand chars ('&') must be escaped before passing them
    # to awk because they have a special meaning, i.e. they match the
    # variable key when substituting.
    include_value="${include_value//&/\\&}";
    # Read the source file and replace the include directive with
    # the content of the included file. Read the variable value from
    # the environment to make awk use the string value as is
    # without interpretation of any escape sequences.
    # shellcheck disable=SC2031
    replaced="$(export value="${include_value}" &&                   \
                awk -v key='\\${{INCLUDE:'"${include_directive}"'}}' \
                    '{ gsub(key, ENVIRON["value"]); print; }'        \
                    "$found_file")";

    awk_stat=$?;
    if (( awk_stat != 0 )); then
      logE "Cannot include file '$include_directive'";
      logE "From include directive:";
      logE "at: '$found_file' (line $line_num)";
      failure "Failed to replace include directive. " \
              "Command awk returned non-zero exit status $awk_stat";
    fi
    # Replace file content
    echo "$replaced" > "$found_file";
  done

  # Check for errors
  if (( n_errors > 0 )); then
    local what="include directive";
    if (( n_errors > 1 )); then
      what="include directives"; # plural
    fi
    warning "A total of ${n_errors} ${what} could not be processed";
    return 1;
  fi
  return 0;
}

# [API function]
# Processes the project source template files copied to the project
# target directory.
#
# This function replaces some generally applicable substitution variables and
# then proceeds to call the process_files_lvl_*() functions in
# their corresponding init level order.
#
# Globals:
# var_project_*      - Various global variables holding general
#                      project information.
# CURRENT_LVL_NUMBER - The number of the current active init level.
#
function project_init_process() {
  if ! _check_no_quickstart; then
    return 1;
  fi
  # Check API call order
  if [[ ${_FLAG_PROJECT_LICENSE_PROCESSED} == false ]]; then
    _make_func_hl "project_init_process";
    local _hl_project_init_process="$HYPERLINK_VALUE";
    _make_func_hl "project_init_license";
    local _hl_project_init_license="$HYPERLINK_VALUE";
    logE "Programming error in init script:";
    logE "at: '${BASH_SOURCE[1]}' (line ${BASH_LINENO[0]})";
    failure "Missing call to project_init_license() function:"                              \
            ""                                                                              \
            "The script in init level $CURRENT_LVL_NUMBER has called the "                  \
            "${_hl_project_init_process} function without having previously called "        \
            "the ${_hl_project_init_license} function. Please make sure that the 'init.sh'" \
            "script calls all mandatory API functions in the correct order."                \
            "";
  fi

  _process_include_directives;

  # Let form providers handle the init processing
  if [[ $(type -t "_project_init_process_forms") == function ]]; then
    _project_init_process_forms;
  fi

  replace_var "PROJECT_NAME"        "$var_project_name";
  # shellcheck disable=SC2154
  replace_var "PROJECT_NAME_LOWER"  "$var_project_name_lower";
  # shellcheck disable=SC2154
  replace_var "PROJECT_NAME_UPPER"  "$var_project_name_upper";
  # shellcheck disable=SC2154
  replace_var "PROJECT_DESCRIPTION" "$var_project_description";
  replace_var "PROJECT_DIR"         "$var_project_dir";
  # shellcheck disable=SC2154
  replace_var "PROJECT_LANG"        "$var_project_lang";
  _replace_default_subst_vars;

  # Call all functions for processing project files in the level order
  local max_lvl_number=$CURRENT_LVL_NUMBER;
  local max_lvl_path=$CURRENT_LVL_NUMBER;
  local _varname_script_lvl_path="";
  local lvl;
  for (( lvl=1; lvl<=max_lvl_number; ++lvl )); do
    # Check if function in this level is declared
    if [[ $(type -t "process_files_lvl_${lvl}") == function ]]; then
      # Adjust global vars as functions are located in different levels
      CURRENT_LVL_NUMBER=$lvl;
      _varname_script_lvl_path="SCRIPT_LVL_${lvl}_BASE";
      CURRENT_LVL_PATH="${!_varname_script_lvl_path}";
      # Call function
      process_files_lvl_${lvl};
    fi
  done

  # Reset vars
  CURRENT_LVL_NUMBER=$max_lvl_number;
  CURRENT_LVL_PATH="$max_lvl_path";

  _check_unreplaced_vars;
  if (( $? != 0 )); then
    _make_func_hl "replace_var";
    logW "";
    logW "Substitution variables for which no value was specified were";
    logW "removed from the project source files.";
    logW "";
    logW "Please specify a value in the corresponding init script by";
    logW "calling the $HYPERLINK_VALUE function";
  fi

  # Signal files have been processed
  _FLAG_PROJECT_FILES_PROCESSED=true;
}

# [API function]
# Adds the specified language standard version and its corresponding label to
# the list of supported language versions.
#
# This function can be called by init code to specify that a particular
# project does support the given language standard.
# The arguments represent the plain version number (e.g. "17" for C++ version 17)
# and the corresponding label string (e.g. "C++17") used when such
# versions are displayed.
# If the specified version number is already supported, then the function
# call has no effect.
#
# Args:
# $1 - The version number to add. This argument is mandatory.
# $2 - The version label to add. This argument is mandatory.
#
# Globals:
# SUPPORTED_LANG_VERSIONS_IDS    - The array holding all supported
#                                  language version numbers.
# SUPPORTED_LANG_VERSIONS_LABELS - The array holding all supported
#                                  language version labels.
#
# Examples:
# add_lang_version "99" "C99";
# add_lang_version "17" "C++17";
# add_lang_version "8" "Java8";
#
function add_lang_version() {
  local _lang_version_num="$1";
  local _lang_version_str="$2";
  if [ -z "${_lang_version_num}" ]; then
    _make_func_hl "add_lang_version";
    logE "Programming error: Illegal function call:";
    logE "at: '${BASH_SOURCE[1]}' (line ${BASH_LINENO[0]})";
    failure "Programming error: Invalid call to $HYPERLINK_VALUE function: " \
            "No version number specified";
  fi
  if [ -z "${_lang_version_str}" ]; then
    _make_func_hl "add_lang_version";
    logE "Programming error: Illegal function call:";
    logE "at: '${BASH_SOURCE[1]}' (line ${BASH_LINENO[0]})";
    failure "Programming error: Invalid call to $HYPERLINK_VALUE function: " \
            "No version label specified";
  fi
  if ! _array_contains "${_lang_version_num}" "${SUPPORTED_LANG_VERSIONS_IDS[@]}"; then
    SUPPORTED_LANG_VERSIONS_IDS+=("${_lang_version_num}");
    SUPPORTED_LANG_VERSIONS_LABELS+=("${_lang_version_str}");
  fi
}

# [API function]
# Removes the specified language standard from the list
# of supported language versions.
#
# This function can be called by init code to specify that a particular
# project does not support the given language standard.
# The argument represents the plain version number, e.g. "17" for C++ version 17.
# If the specified version number is not currently supported anyway, then
# the function call has no effect.
#
# Args:
# $1 - The version number to remove. This argument is mandatory.
#
# Globals:
# SUPPORTED_LANG_VERSIONS_IDS    - The array holding all supported
#                                  language version numbers.
# SUPPORTED_LANG_VERSIONS_LABELS - The array holding all supported
#                                  language version labels.
#
# Examples:
# remove_lang_version "17";
#
function remove_lang_version() {
  local _lang_version="$1";
  if [ -z "${_lang_version}" ]; then
    _make_func_hl "remove_lang_version";
    logE "Programming error: Illegal function call:";
    logE "at: '${BASH_SOURCE[1]}' (line ${BASH_LINENO[0]})";
    failure "Programming error: Invalid call to $HYPERLINK_VALUE function: " \
            "No arguments specified";
  fi
  for i in "${!SUPPORTED_LANG_VERSIONS_IDS[@]}"; do
    if [[ "${SUPPORTED_LANG_VERSIONS_IDS[$i]}" == "${_lang_version}" ]]; then
      unset 'SUPPORTED_LANG_VERSIONS_IDS[$i]';
      unset 'SUPPORTED_LANG_VERSIONS_LABELS[$i]';
      # We need to recreate both arrays as their indices might not
      # match anymore because of the unset operation
      SUPPORTED_LANG_VERSIONS_IDS=("${SUPPORTED_LANG_VERSIONS_IDS[@]}");
      SUPPORTED_LANG_VERSIONS_LABELS=("${SUPPORTED_LANG_VERSIONS_LABELS[@]}");
      break;
    fi
  done
}

# [API function]
# Clears all set language versions and their corresponding labels from
# the list of supported language standards.
#
# Globals:
# SUPPORTED_LANG_VERSIONS_IDS    - The array holding all supported
#                                  language version numbers.
# SUPPORTED_LANG_VERSIONS_LABELS - The array holding all supported
#                                  language version labels.
#
function clear_lang_versions() {
  SUPPORTED_LANG_VERSIONS_IDS=();
  SUPPORTED_LANG_VERSIONS_LABELS=();
}

# [API function]
# Expands one or more namespace template directories to have the specified
# directory layout.
#
# In many project source tree structures the concept of a namespace where various
# source code is placed in is represented by a directory layout that resembles
# that namespace. One namespace level/component is represented by a separate
# subdirectory within the source tree. This function can be used to automatically
# expand a placeholder directory in a project source template structure to match
# a given namespace layout. All files and subdirectories located within the
# template's namespace placeholder directory are moved to the expanded
# subdirectory of the lowermost namespace component.
#
# The underlying target project directory must already be created before calling
# this function. At least two arguments must be specified. The first argument
# denotes the namespace layout to expand the target directories to. Namespace
# components are separated by slashes ('/'). All subsequent arguments denote the
# directories in the project template source tree that should be expanded to
# represent the given namespace. Multiple such directories can be specified in one
# function call at once for improved efficiency, but at least one must be specified.
# Each specified directory path must be relative to the root of the project source
# template directory. Arguments must never denote absolute paths.
#
# The file cache holding the data about all present files in the project directory
# to be initialized is automatically updated by this function.
# This function may not be used in Quickstart mode.
#
# Since:
# 1.5.0
#
# Args:
# $1 - The namespace to use when expanding the specified template directories.
#      Individual namespace levels are separated by '/' characters, however,
#      a namespace must not start or end with a slash.
#      This is a mandatory argument.
# $@ - The namespace template directories to expand, relative to the project
#      template source root directory. This is a mandatory argument. At least
#      one directory must be provided by the caller. Any namespace template
#      directory which does not exist in the template source is silently ignored.
#
# Examples:
# # The following example expands 'ns_template_dir' in the source tree
# # (as a subdirectory of 'src/main') to represent
# # the 'raven/sample/stuff' namespace.
# 
# expand_namespace_directories "raven/sample/stuff" "src/main/ns_template_dir";
#
# # Now the project template directory structure is:
# # 'src/main/raven/sample/stuff'
#
function expand_namespace_directories() {
  local arg_namespace="$1";
  shift;
  local arg_project_paths=("$@");

  if [[ ${_FLAG_PROJECT_FILES_COPIED} == false ]]; then
  _make_func_hl "expand_namespace_directories";
  local _hl_this="$HYPERLINK_VALUE";
  _make_func_hl "project_init_copy";
  local _hl_pic="$HYPERLINK_VALUE";
  logE "Programming error in init script:";
  logE "at: '${BASH_SOURCE[1]}' (line ${BASH_LINENO[0]})";
  failure "Missing call to project_init_copy() function:"                       \
          "When calling the ${_hl_this} function, the target project directory" \
          "must already be created. "                                           \
          "Make sure you first call the ${_hl_pic} function in your init script";
  fi

  if [ -z "$arg_namespace" ]; then
    _make_func_hl "expand_namespace_directories";
    logE "Programming error: Illegal function call:";
    logE "at: '${BASH_SOURCE[1]}' (line ${BASH_LINENO[0]})";
    failure "Programming error: Invalid call to ${HYPERLINK_VALUE} function: " \
            "No namespace argument specified";
  fi
  if _is_absolute_path "$arg_namespace"; then
    _make_func_hl "expand_namespace_directories";
    logE "Programming error: Illegal function call:";
    logE "at: '${BASH_SOURCE[1]}' (line ${BASH_LINENO[0]})";
    failure "Programming error: Invalid call to ${HYPERLINK_VALUE} function: " \
            "Namespace argument must not start with '/'";
  fi
  if (( ${#arg_project_paths[@]} == 0 )); then
    _make_func_hl "expand_namespace_directories";
    logE "Programming error: Illegal function call:";
    logE "at: '${BASH_SOURCE[1]}' (line ${BASH_LINENO[0]})";
    failure "Programming error: Invalid call to ${HYPERLINK_VALUE} function: " \
            "No project directory paths specified";
  fi

  local path_source="";
  local path_source_parent="";
  local path_target="";
  local project_path="";
  local f="";
  for project_path in "${arg_project_paths[@]}"; do
    if _is_absolute_path "$project_path"; then
      logW "Omitting expansion of invalid namespace template directory.";
      logW "Path must not be absolute: '${project_path}'";
      continue;
    fi
    path_source="${var_project_dir}/${project_path}";
    if ! [ -d "$path_source" ]; then
      continue;
    fi

    path_source_parent="$(dirname "$path_source")";
    path_target="${path_source_parent}/${arg_namespace}";

    # The beginning (i.e. the name of the first directory) of the target
    # namespace layout path must not be the same as the namespace template
    # directory, otherwise we would overwrite the same directory
    if [[ "${path_source##*/}" == "${arg_namespace%%/*}" ]]; then
      logW "Cannot expand namespace template directory:";
      logW "at: '${path_source}'";
      logW "The specified namespace '${arg_namespace}' begins with the end of this path.";
      continue;
    fi

    # Create the target namespace directory layout
    if ! mkdir -p "$path_target"; then
      logE "Failed to create namespace target directory structure:";
      logE "at: '${path_target}'";
      failure "Failed to create target namespace";
    fi

    # Move all files and subdirectories that are direct children of the
    # namespace template source to the created real namespace directory
    for f in "$path_source"/*; do
      if ! mv "$f" "$path_target"; then
        logE "Failed to move file to namespace layout target directory:";
        logE "Source: '${f}'";
        logE "Target: '${path_target}'";
        failure "Failed to move source files to target namespace";
      fi
    done
    # Remove the original now empty placeholder namespace dir
    if ! rm -r "$path_source"; then
      logE "Failed to remove template source namespace placeholder directory:";
      logE "at: '${path_source}'";
      failure "Failed to expand namespace directory";
    fi
  done
  # Update file cache
  find_all_files;
  return 0;
}

# [API function]
# Prompts the user to select the next init directory.
#
# This function searches for subordinate init level directories under the currently
# active init level directory and lets the user select the next init level directory
# into which to descend. The path to the currently active init level is taken from
# the $CURRENT_LVL_PATH global variable. At least one subordinate init level
# directory must exist at the time this function is called, otherwise the program
# is terminated by means of the failure() function.
#
# The found init level directories are presented to the user by a call to
# the read_user_input_selection() function. The result of that operation is handled
# by this function, which sets the global variables $SELECTED_NEXT_LEVEL_DIR and
# $SELECTED_NEXT_LEVEL_DIR_NAME to indicate the user selection.
# Please note that this function does not show any questions to the user. It only
# displays the selection of init level directories. Any appropriate questions must
# be handled by the caller prior to calling this function.
# The result of this function can then be used, for example, as an argument to
# the proceed_next_level() function to perform the actual descent into the next
# init level.
#
# Globals:
# SELECTED_NEXT_LEVEL_DIR      - The name of the directory of the init level selected
#                                by the user. This is the name of the directory in
#                                the filesystem. Is set by this function.
# SELECTED_NEXT_LEVEL_DIR_NAME - The display name of the directory of the init level
#                                selected by the user. This is the name as defined by
#                                the 'name.txt' file of the selected init directory.
#                                Is set by this function.
# CURRENT_LVL_PATH             - The path to the active init level directory are the
#                                time this function is called. Is used to search for
#                                subordinate init level directories under this path.
#
# Examples:
# logI "Select the next init level directory:";
# select_next_level_directory;
#
# selected_dir="$SELECTED_NEXT_LEVEL_DIR";
# selected_dir_name="$SELECTED_NEXT_LEVEL_DIR_NAME";
# logI "You have selected '$selected_dir_name' which is directory '$selected_dir'";
#
# proceed_next_level "$selected_dir";
#
function select_next_level_directory() {
  if ! _check_no_quickstart; then
    return 1;
  fi
  local next_dirs=();
  local next_names=();
  local dir="";
  local dir_name="";
  local name="";
  # Take path at current init level
  for dir in "${CURRENT_LVL_PATH}"/*; do
    if [ -d "$dir" ]; then
      dir_name=$(basename "$dir");
      if [ -f "${dir}/init.sh" ]; then
        next_dirs+=("$dir_name");
        if [ -r "${dir}/name.txt" ]; then
          name=$(cat "${dir}/name.txt");
          next_names+=("$name");
        else
          logW "Project init level directory '${dir_name}' has no name file:";
          logW "at: '${dir}'";
          next_names+=("$dir_name");
        fi
        # Check for invalid characters
        if [[ "$dir" == *"?"* ]]; then
          logE "Invalid path encountered:";
          logE "'${dir}'";
          logE "Path contains an invalid character: '?'";
          failure "One or more paths to a component has an invalid character." \
                  "Please make sure that the path to any directory does not"   \
                  "contain '?' characters";

        fi
      fi
    fi
  done
  local n_dirs=${#next_dirs[@]};
  if (( n_dirs == 0 )); then
    _make_func_hl "select_next_level_directory";
    logE "Cannot descend to next init level. No init level directories found";
    failure "You have called the $HYPERLINK_VALUE function:"              \
            "at: '${BASH_SOURCE[1]}' (line ${BASH_LINENO[0]})"            \
            ""                                                            \
            "No subordinate init directory is available at that level."   \
            "Add at least one init directory (with an 'init.sh' script)"  \
            "at that location and try again.";
  fi

  local selected_name="";
  local selected_dir="";
  # Automatically pick the only available init directory if there is only one
  if (( n_dirs > 1 )); then
    read_user_input_selection "${next_names[@]}";
    selected_dir=${next_dirs[USER_INPUT_ENTERED_INDEX]};
    selected_name=${next_names[USER_INPUT_ENTERED_INDEX]};
  else
    selected_dir=${next_dirs[0]};
    selected_name=${next_names[0]};
  fi
  # Set global vars to selected values
  SELECTED_NEXT_LEVEL_DIR="$selected_dir";
  SELECTED_NEXT_LEVEL_DIR_NAME="$selected_name";
}

# [API function]
# Shows the form question for the project type selection.
#
# This function lets the user select one out of the available project
# types for the previously chosen programming language and sets the
# $FORM_PROJECT_TYPE_NAME and $FORM_PROJECT_TYPE_DIR global variables
# to reflect the user choice.
#
# Args:
# $1 - The ID of the project language to be used. This arg represents
#      the name of the language subdirectory where the project type
#      subdirectories are located.
# $2 - The human readable name of the language to be used.
#
# Returns:
# 0 - In the case of a valid project type selection.
# 1 - If this function is called while in Quickstart mode.
#
# Globals:
# FORM_PROJECT_TYPE_NAME - The name selected out of the project
#                          type list displayed to the user.
# FORM_PROJECT_TYPE_DIR  - The path to the directory of the
#                          selected project type.
# FORM_QUESTION_ID       - project.type
#
# Examples:
# select_project_type "js" "JavaScript";
# selected_name="$FORM_PROJECT_TYPE_NAME";
# selected_dir="$FORM_PROJECT_TYPE_DIR";
#
function select_project_type() {
  local lang_id="$1";
  local lang_name="$2";
  if ! _check_no_quickstart; then
    return 1;
  fi
  if [ -z "$lang_id" ]; then
    _make_func_hl "select_project_type";
    logE "Programming error: Illegal function call:";
    logE "at: '${BASH_SOURCE[1]}' (line ${BASH_LINENO[0]})";
    failure "Programming error: Invalid call to $HYPERLINK_VALUE function: " \
            "No language ID argument specified";
  fi
  if [ -z "$lang_name" ]; then
    _make_func_hl "select_project_type";
    logW "No language name argument specified in call" \
         "to $HYPERLINK_VALUE function:";
    logW "at: '${BASH_SOURCE[1]}' (line ${BASH_LINENO[0]})";
    lang_name="$lang_id";
  fi
  # Check current init level
  if (( CURRENT_LVL_NUMBER != 1 )); then
    _make_func_hl "select_project_type";
    logE "Project types can only be selected at init level 1.";
    logE "The call to the $HYPERLINK_VALUE function was made:";
    logE "at init level: $CURRENT_LVL_NUMBER";
    logE "at: '$CURRENT_LVL_PATH'";
    failure "Programming error: Invalid call to $HYPERLINK_VALUE function."      \
            "Project types under a given language can only be selected while at" \
            "init level 1";
  fi
  # Array for storing the paths to all project
  # template dirs provided by the language
  local all_ptypes=();
  local dir="";
  if [[ ${_FLAG_PROJECT_LANG_IS_FROM_ADDONS} == false ]]; then
    get_boolean_property "${lang_id}.baseprojects.disable" "false";
    if [[ "$PROPERTY_VALUE" == "false" ]]; then
      local ptype_id="";
      for dir in "${CURRENT_LVL_PATH}"/*; do
        if [ -d "$dir" ]; then
          if [ -n "$PROJECT_INIT_ADDONS_DIR" ]; then
            ptype_id="$(basename $dir)";
            if [ -f "$PROJECT_INIT_ADDONS_DIR/${lang_id}/${ptype_id}/DISABLE" ]; then
              continue;
            fi
          fi
          all_ptypes+=("$dir");
        fi
      done
    fi
  fi

  # Add projects templates from addons
  if [ -n "$PROJECT_INIT_ADDONS_DIR" ]; then
    if [ -d "${PROJECT_INIT_ADDONS_DIR}/${lang_id}" ]; then
      all_ptypes+=("${PROJECT_INIT_ADDONS_DIR}/${lang_id}"/*);
      # Check if the separator char used in the sort function
      # is part of one of the path strings
      for fpath in "${all_ptypes[@]}"; do
        if [[ "$fpath" == *"?"* ]]; then
          logE "Invalid path encountered:";
          logE "'$fpath'";
          logE "Path contains an invalid character: '?'";
          failure "One or more paths to a component of an addon has an invalid character." \
                  "Please make sure that the path to the addons directory does not"        \
                  "contain '?' characters";
        fi
      done
      mapfile -t all_ptypes < <(_sort_file_paths "${all_ptypes[@]}");
    fi
  fi

  # Construct the list of project dirs and names
  local project_type_dirs=();
  local project_type_names=();

  # Loop over all paths and filter viable candidates
  # representing base project types
  local dir_name="";
  local name="";
  for dir in "${all_ptypes[@]}"; do
    if [ -d "$dir" ]; then
      dir_name=$(basename "$dir");
      if [ -f "${dir}/init.sh" ]; then
        project_type_dirs+=("$dir");
        if [ -r "${dir}/name.txt" ]; then
          name=$(cat "${dir}/name.txt");
          project_type_names+=("$name");
        else
          logW "Project init type directory '${dir_name}' has no name file:";
          logW "at: '${dir}'";
          project_type_names+=("$dir_name");
        fi
      fi
    fi
  done

  # Check that at least one project type can be selected
  local n_ptypes=${#project_type_dirs[@]};
  if (( n_ptypes == 0 )); then
    logE "Cannot prompt for project type selection. No options available";
    failure "You have chosen to create a project using $lang_name,"     \
            "however, no type of $lang_name project can be initialized" \
            "because no project template files could be found."         \
            "Please add at least one project type directory under"      \
            "the '$lang_id' folder.";
  fi

  # Either prompt for a selection or automatically pick the
  # only available project type
  if (( n_ptypes > 1 )); then
    FORM_QUESTION_ID="project.type";
    logI "";
    logI "Select the type of $lang_name project to be created:";
    read_user_input_selection "${project_type_names[@]}";
    local selected_name=${project_type_names[USER_INPUT_ENTERED_INDEX]};
    local selected_dir=${project_type_dirs[USER_INPUT_ENTERED_INDEX]};
  else
    local selected_name=${project_type_names[0]};
    local selected_dir=${project_type_dirs[0]};
  fi

  # Update the current init level absolute path so that the proceed_next_level()
  # function finds the correct directory in the case that an addon project type
  # was selected. If a normal base project type was selected, then the following
  # assignment has no effect as it assigns the current path
  CURRENT_LVL_PATH=$(dirname "$selected_dir");
  # Set result vars
  FORM_PROJECT_TYPE_NAME="$selected_name";
  FORM_PROJECT_TYPE_DIR="$selected_dir";
  return 0;
}

# [API function]
# Proceeds to the next applicable init level and sources its init.sh script.
#
# This function should be called when the next init level is ready
# to be loaded. The directory name for the next init level, relative to the
# currently active init level directory, should be passed as an argument
# to this function. If that argument is omitted, the first directory containing
# an init.sh script will be automatically used as the next init level.
# If no such directory can be found inside the currently active init
# level directory, then this function will terminate the program
# by means of the failure() function.
#
# The global variables $CURRENT_LVL_PATH, $CURRENT_LVL_NUMBER are changed
# accordingly to reflect the changed init level. Additionally, for each
# immersion into the next init level, a supplementary global
# variable $SCRIPT_LVL_\*_BASE is declared by this function to point to
# the corresponding init level directory, where the '\*' corresponds to
# the init level number.
#
# Args:
# $1 - The directory containing the init.sh script for the next init level.
#      This argument is optional although it should always be specified.
#
# Globals:
# CURRENT_LVL_PATH   - The absolute path to the currently active
#                      init level directory. Will be set to the
#                      next init level.
# CURRENT_LVL_NUMBER - The number of the current active init level. Will be
#                      incremented by one to reflect the changed init level.
# SCRIPT_LVL_*_BASE  - Will be set to the next init level directory path,
#                      according to the corresponding init level number (*).
#
# Examples:
# proceed_next_level "my_level_dir";
#
function proceed_next_level() {
  if ! _check_no_quickstart; then
    return 1;
  fi
  # Only take the directory name not the full path
  local dir_next="";
  dir_next="$(basename "$1")";
  if [[ "$dir_next" == "" ]]; then
    # Search all subdirs in current level dir
    # and pick the first applicable as the next
    local dir="";
    for dir in "${CURRENT_LVL_PATH}"/*; do
      if [ -d "$dir" ]; then
        if [ -f "${dir}/init.sh" ]; then
          dir_next="$(basename $dir)";
          logW "No next init directory specified in current" \
               "init level $CURRENT_LVL_NUMBER";
          logW "at '${CURRENT_LVL_PATH}'";
          logW "Automatically selected directory '${dir_next}' for" \
               "proceeding to next init level";

          break;
        fi
      fi
    done
    # Check again if any applicable dir was found
    if [[ "$dir_next" == "" ]]; then
      _make_func_hl "proceed_next_level";
      logE "Cannot find directory to source next init script";
      _show_helptext "E" "Introduction#init-levels";
      failure "Failed to proceed to next init level from current level directory:" \
              "at: '${CURRENT_LVL_PATH}'" "  "                                     \
              "Please specify the directory for the next init level in your"       \
              "call to the $HYPERLINK_VALUE function";
    fi
  fi
  # Set global vars to new values
  CURRENT_LVL_PATH="${CURRENT_LVL_PATH}/${dir_next}";
  CURRENT_LVL_NUMBER=$((CURRENT_LVL_NUMBER + 1));
  declare SCRIPT_LVL_${CURRENT_LVL_NUMBER}_BASE="$CURRENT_LVL_PATH";

  if [ -n "$PROJECT_INIT_ADDONS_DIR" ]; then
    _ADDONS_CURRENT_LVL_PATH="${_ADDONS_CURRENT_LVL_PATH}/$dir_next";
  fi

  # Check whether directory and level script can be sourced
  if ! [ -d "$CURRENT_LVL_PATH" ]; then
    logE "Cannot source init script for level $CURRENT_LVL_NUMBER";
    _show_helptext "E" "Introduction#init-levels";
    failure "Failed to source init script for next init level:" \
            "at: '$CURRENT_LVL_PATH':"                          \
            "Directory does not exist";
  fi

  # Check for notification icons.
  # First check dynamic icon based on init levels
  if [[ ${_FLAG_NOTIF_SUCCESS_ICON_ADDON} == false ]]; then
    if [ -r "${CURRENT_LVL_PATH}/icon.notif.png" ]; then
      # Set new icon from base resources
      _STR_NOTIF_SUCCESS_ICON="${CURRENT_LVL_PATH}/icon.notif.png";
    fi
  fi
  # Then check for addon override
  if [ -n "$PROJECT_INIT_ADDONS_DIR" ]; then
    if [ -r "${_ADDONS_CURRENT_LVL_PATH}/icon.notif.png" ]; then
      # Override icon from addons resource
      _STR_NOTIF_SUCCESS_ICON="${_ADDONS_CURRENT_LVL_PATH}/icon.notif.png";
      _FLAG_NOTIF_SUCCESS_ICON_ADDON=true;
    fi
  fi

  # Set new init script ot load
  local next_lvl_script="${CURRENT_LVL_PATH}/init.sh";

  if ! [ -f "$next_lvl_script" ]; then
    logE "Cannot source init script for level $CURRENT_LVL_NUMBER";
    _show_helptext "E" "Introduction#init-scripts";
    failure "Failed to source init script for next init level." \
            "File does not exist: "                             \
            "at: '${next_lvl_script}'";
  fi

  source "$next_lvl_script";
}<|MERGE_RESOLUTION|>--- conflicted
+++ resolved
@@ -4346,17 +4346,21 @@
   local license_name="";
   local all_license_dirs=();
   local fpath="";
-  for fpath in "${SCRIPT_LVL_0_BASE}/licenses"/*; do
-    if [ -d "$fpath" ]; then
-      license_name=$(basename "$fpath");
-      if [ -n "$PROJECT_INIT_ADDONS_DIR" ]; then
-        if [ -f "${PROJECT_INIT_ADDONS_DIR}/licenses/${license_name}/DISABLE" ]; then
-          continue;
+  get_boolean_property "sys.baselicenses.disable" "false";
+  local baselicenses_disabled="$PROPERTY_VALUE";
+  if [[ "$baselicenses_disabled" == "false" ]]; then
+    for fpath in "${SCRIPT_LVL_0_BASE}/licenses"/*; do
+      if [ -d "$fpath" ]; then
+        license_name=$(basename "$fpath");
+        if [ -n "$PROJECT_INIT_ADDONS_DIR" ]; then
+          if [ -f "${PROJECT_INIT_ADDONS_DIR}/licenses/${license_name}/DISABLE" ]; then
+            continue;
+          fi
         fi
+        all_license_dirs+=("$fpath");
       fi
-      all_license_dirs+=("$fpath");
-    fi
-  done
+    done
+  fi
 
   # Add the license directories from the addons to the list
   if [ -n "$PROJECT_INIT_ADDONS_DIR" ]; then
@@ -4612,15 +4616,11 @@
   fi
   # Check if a license was specified by the user
   if [ -n "$var_project_license_dir" ]; then
-<<<<<<< HEAD
-    if [ "$var_project_license_dir" != "NONE" ]; then
+    if [[ "$var_project_license_dir" != "NONE" ]]; then
       if [ -z "$PROJECT_INIT_LICENSE_FILE_NAME" ]; then
         logW "Project license file name must not be empty.";
         PROJECT_INIT_LICENSE_FILE_NAME="LICENSE";
       fi
-=======
-    if [[ "$var_project_license_dir" != "NONE" ]]; then
->>>>>>> 7fb32720
       # Copy the main license file
       if [ -r "${var_project_license_dir}/license.txt" ]; then
         local license_src="${var_project_license_dir}/license.txt";
