#!/bin/bash
# Copyright (C) 2022 Raven Computing
#
# Licensed under the Apache License, Version 2.0 (the "License");
# you may not use this file except in compliance with the License.
# You may obtain a copy of the License at
#
# http://www.apache.org/licenses/LICENSE-2.0
#
# Unless required by applicable law or agreed to in writing, software
# distributed under the License is distributed on an "AS IS" BASIS,
# WITHOUT WARRANTIES OR CONDITIONS OF ANY KIND, either express or implied.
# See the License for the specific language governing permissions and
# limitations under the License.

# #***************************************************************************#
# *                                                                           *
# *               ***   Project Init Functions and Globals   ***              *
# *                                                                           *
# #***************************************************************************#
#
# This file defines common functions and global variables used in the Project
# Init system. It contains the core code upon which the system is built.
#
# Not all functions defined in this file are considered as API functions.
# Functions which can be called as an API are designated as such in their
# source documentation. Concretely, all API functions will have the
# symbol "[API function]" put as the first line comment of their respective
# source documentation. The conventional regulations with regard to API
# stability and backwards compatibility apply. Functions which are not
# considered as an API do not have to guarantee stability with regard to
# their signature. Such functions are allowed to change in any way, or be
# removed completely without the application of any standard deprecation
# policy. The consumption of non-API functions is exclusively intended by
# the Project Init system itself. Therefore, developers writting add-ons are
# strongly advised to only use API functions in their code.
#
# All global variables defined in this file should be considered read-only by
# external/API users if their identifying name is written in all caps.
# Do not manually assign a value to any such global variable.
# The values of those global variables should only be changed by functions
# defined in this file or init system code.
#
# The Project Init system divides the initialization into separate steps,
# so called init levels. These levels do not have to be visually
# distinguishable by the end user. They are simply used to hierarchically
# lay out the initialization code in a logical order. The general rule is
# that code in higher init levels is common to all lower init levels. However,
# the reverse is not true. For example, the highest init level is 0 (zero),
# which will typically involve code to retrieve the name and description of the
# project to initialize and the language to be used. The next init level (1)
# will then consider the steps to be taken in order to initialize a project
# with the given language, i.e. all things common to projects for that
# language or technology.
# Each init level is defined by a directory containing an "init.sh" file, a
# so called init script. Such a directory is usually located under a higher
# init level directory.
#
# Although an init script can in principle contain arbitrary shell code, the
# common practice is to ask the underlying user questions relevant to the
# particular init level context and set internal variables. In this way,
# the user is presented with a continuous form of questions in order to set
# up a new project according to his needs.
# The following functions can be used to gather the answer from the user for
# various types of questions:
#   * read_user_input_text()
#   * read_user_input_selection()
#   * read_user_input_yes_no()
#
# Questions, informative text, warnings and errors can be shown at any time
# in a consistent way by means of the log*() family of functions.
#
# The answers provided by the user are in the end usually saved in so called
# substitution variables. These are defined as global shell variables with
# a "var_"-prefix. They should be defined as all lower-case. Substitution
# variables usually have a counterpart in one or more project template
# source files. Those counterparts have the pattern "${{VAR_*}}", where
# the "*" is the unique identifier of that substitution variable, in all caps.
# A standard mechanism is provided by which substitution variables defined in
# project source template files are replaced by the concrete value set in the
# corresponding shell variable.
#
# Once an init script has completed its task and gathered all relevant
# information from the user, there are two distinct situations to consider.
# If a subsequent init level exists, then the active init level signals to
# the Project Init system that it can move on to the next lower init level.
# This is done by a call to the proceed_next_level() function, usually placed
# as the last line of code in an init script. This procedure recursively calls
# the init scripts in the right order, until the final init level is reached.
# The final init level usually also has a "source" subdirectory which contains
# the project source template files. Those can be any type of files which are
# used by the concrete project type to be initialized.
#
# The actual project initialization is executed by calling the corresponding
# API functions in the right order. The initialization is a three-step process.
# First, the project source template files are copied as is to the
# project target directory. Second, the licensing and copyright information is
# set up based on the information provided by the user. Third, all copied
# project source files are processed and potentially changed.
# The actually initialization is therefore executed when the last init script
# calls the following functions in this specific order:
#   * project_init_copy()
#   * project_init_license()
#   * project_init_process()
#
# In principle, any custom shell code can be inserted in between the above
# three function calls. The convention is, however, that these functions are
# the last lines of code in the last init script within the lowermost
# init level. The project_init_process() function is responsible for
# processing the project source template files in such a way, that
# the initialized project contains syntactically correct code and can
# be built and used practically out of the box. In doing so, all encountered
# substitution variables are replaced by the value set in the corresponding
# init script code. Any init script can introduce and define new substitution
# variables, which must be present in the underlying project source template
# files in order to have an effect. Each substitution variable is processed
# by a call to the replace_var() function.
# Substitution variables should generally not be processed before
# the project_init_process() function is called, although it is possible.
# To adhere to the general init level processing order, each init level script
# can define a process_files_lvl_*() function, where the "*" is the number of
# the init level that the underlying init script implements. These functions
# will be called by the init system at the right time and in the right order,
# from higher init levels (lower level number) to lower init levels
# (higher level number). The convention is that the function implementations
# take care of processing all substitution variables, which are defined or set
# in the underlying init script, by calling the replace_var() function.
# Usually, the process_files_lvl_*() functions are placed as the first function
# inside the corresponding init script.
#
# An irrecoverable error can be signaled at any time by calling the failure()
# function. This will gracefully terminate the initialization process and
# inform the user about the occurred error. If the user should only be
# informed about an issue, without terminating the program, the warning()
# function should be used instead. Warnings are accumulated and shown to
# the user at the end of a successful project initialization.
#
# The developer documentation is available under on GitHub:
# https://github.com/raven-computing/project-init/wiki
#
# Please consult the docs for further information on the Init System and
# the provided APIs. The system and its behaviour is customizable by
# an add-on mechanism without having to change the core code of the system.


# Minimum required Bash major version
readonly REQUIREMENT_BASH_VERSION=4;

# [API Exit Code]
# Used when a project is successfully initialized
# and the program has finished without fatal errors.
readonly EXIT_SUCCESS=0;
# [API Exit Code]
# Used when the program encounters any kind of error.
readonly EXIT_FAILURE=1;
# [API Exit Code]
# Used when the program is terminated by an interrupt signal,
# e.g. when cancelling by means of Ctrl+C, or when the user
# does not confirm the project initialization.
readonly EXIT_CANCELLED=5;

# [API Global]
# Holds the version identifier of the Project Init system.
# The format is 'major.minor.patch'.
PROJECT_INIT_VERSION="";

# [API Global]
# Holds the version identifier of the addons resources if applicable.
# This is the version as specified in the VERSION file of the addons
# resource directory. The format of the value of this variable
# is 'major.minor.patch', or '?.?.?' if the VERSION file contains an
# invalid format. If no VERSION file is found, this variable will be empty.
PROJECT_INIT_ADDONS_VERSION="";

# [API Global]
# Indicates whether the running version of the Project Init system is
# a development version or a release version. This global variable
# is either true or false.
PROJECT_INIT_IS_DEV_VERSION="";

# [API Global]
# Indicates whether the loaded addons resource of the running Project Init
# system is a development version or a release version. This global variable
# is either true or false.
PROJECT_INIT_ADDONS_IS_DEV_VERSION="";

# [API Global]
# Contains the absolute path to the directory of
# the current active init level. As the user progresses
# through the forms of the various init levels, this
# variable is automatically adjusted to always point to
# the init level directory the system is currently in.
CURRENT_LVL_PATH="";

# [API Global]
# Contains the number of the currently active init level.
# The start (entry point) of the Project Init system,
# i.e. the source root of the system itself, is defined
# as level 0 (zero). As the user progresses through the
# forms, each directory in which the system descends into
# represents a separate init level, for which a greater
# level number is assigned. This variable is automatically
# adjusted to always equal the number of the init level
# the system is currently in.
CURRENT_LVL_NUMBER=0;

# [API Global]
# Contains the user-entered string from the last call
# to the read_user_input_text() function.
USER_INPUT_ENTERED_TEXT="";

# [API Global]
# Contains the selection index of the user choice from
# the last call to the read_user_input_selection() function.
# Please note that this index is always zero-based, even when
# the selection numbers shown to the user within the
# form selections exhibit a different behaviour.
USER_INPUT_ENTERED_INDEX="";

# [API Global]
# Contains the boolean user answer of the yes/no question
# from the last call to the read_user_input_yes_no() function.
# This variable contains either true or false.
USER_INPUT_ENTERED_BOOL="";

# [API Global]
# The name of the project type selected by the user.
# This global var holds one of the two results of
# the select_project_type() function.
FORM_PROJECT_TYPE_NAME="";

# [API Global]
# The path to the directory of the project type
# selected by the user. This global var holds one of
# the two results of the select_project_type() function.
FORM_PROJECT_TYPE_DIR="";

# [API Global]
# Holds the name of the directory representing
# the next init level that was selected by the user. Please note
# that this is not the absolute path to the selected directory,
# but rather only the name of the directory within the filesystem.
# Represents the first return value of
# the select_next_level_directory() function.
SELECTED_NEXT_LEVEL_DIR="";

# [API Global]
# Holds the display name of the directory that was selected by
# the user. This is not the directory name on the filesystem, but
# rather the name as it is shown to the user within the form,
# i.e. as specified by the accompanying 'name.txt' file.
# Represents the second return value of
# the select_next_level_directory() function.
SELECTED_NEXT_LEVEL_DIR_NAME="";

# [API Global]
# Holds the property value set by the get_property()
# and get_boolean_property() functions.
PROPERTY_VALUE="";

# [API Global]
# Holds the value computed and set by the make_hyperlink() function.
# The string value might contain terminal escape codes.
# Since:
# 1.1.0
HYPERLINK_VALUE="";

# An array for holding all supported language version
# numbers/identifiers
SUPPORTED_LANG_VERSIONS_IDS=();

# An array for holding the corresponding labels for all
# supported language versions
SUPPORTED_LANG_VERSIONS_LABELS=();

# An array holding names of commands that are required
# by the init system. Is filled by the _read_dependencies() function.
SYS_DEPENDENCIES=();

# An array where all summary warning messages are saved.
# Use the warning() function to add a new message.
_WARNING_LOG=();

# Holds the number of issued warnings. This corresponds to
# the number of occurred warning-level log statements.
_N_WARNINGS=0;

# Holds the number of issued errors. This corresponds to
# the number of occurred error-level log statements.
_N_ERRORS=0;

# The list of all entries in 'files.txt' files.
LIST_FILES_TXT=();

# The absolute path to the location where
# Project Init resources, including addons, are cached.
readonly RES_CACHE_LOCATION="/tmp";

# Indicates whether the file cache is invalidated.
_FLAG_FCACHE_ERR=false;

# Indicates whether the selected project language comes exclusively
# from an addons resource.
_FLAG_PROJECT_LANG_IS_FROM_ADDONS=false;
# Indicates whether the project_init_copy() function was called.
_FLAG_PROJECT_FILES_COPIED=false;
# Indicates whether the project_init_license() function was called.
_FLAG_PROJECT_LICENSE_PROCESSED=false;
# Indicates whether the project_init_process() function was called.
_FLAG_PROJECT_FILES_PROCESSED=false;
# Indicates whether the directory where the new project should be
# initialized in is polluted, i.e. it already exists and was not empty
# when the init system checked it.
_FLAG_PROJECT_DIR_POLLUTED=false;
# Indicates whether the system configuration has been loaded.
_FLAG_CONFIGURATION_LOADED=false;

# The message to print when a project is successfully initialized.
_STR_SUCCESS_MESSAGE="Project has been initialized";

<<<<<<< HEAD
# The path to the directory where the test output files are placed in
# This is only applicable when the test mode is active.
readonly _TESTS_OUTPUT_DIR="${RES_CACHE_LOCATION}/pi_tests_generated";
# The properties config file to be loaded when in test mode.
readonly _TESTS_PROPERTIES="tests/resources/project.properties";
=======
# The timeout of the success notification, in milliseconds.
_INT_NOTIF_SUCCESS_TIMEOUT=3000;

# The path to the icon to be used by the success notification.
# Is set dynamically as the program progesses.
_STR_NOTIF_SUCCESS_ICON="";
>>>>>>> 00519fe7

# Terminal color flag may be set as env var
if [[ "$TERMINAL_USE_ANSI_COLORS" == "0" ]]; then
  readonly TERMINAL_USE_ANSI_COLORS=false;
  # Disable colors
  readonly COLOR_RED="";
  readonly COLOR_GREEN="";
  readonly COLOR_BLUE="";
  readonly COLOR_CYAN="";
  readonly COLOR_ORANGE="";
  readonly COLOR_NC="";
else
  readonly TERMINAL_USE_ANSI_COLORS=true;
  # Terminal colors
  readonly COLOR_RED="\033[0;31m";
  readonly COLOR_GREEN="\033[1;32m";
  readonly COLOR_BLUE="\033[1;34m";
  readonly COLOR_CYAN="\033[1;36m";
  readonly COLOR_ORANGE="\033[1;33m";
  readonly COLOR_NC="\033[0m";
fi


# [API function]
# Prints an INFO level statement on stdout.
#
# All given info strings are logged on one line.
#
# Args:
# $* - An arbitrary number of string messages to log
#
# Stdout:
# An INFO level statement.
#
function logI() {
  if [[ $TERMINAL_USE_ANSI_COLORS == true ]]; then
    echo -e "[${COLOR_BLUE}INFO${COLOR_NC}] $*";
  else
    echo "[INFO] $*";
  fi
}

# [API function]
# Prints a WARNING level statement on stdout.
#
# All given warning strings are logged on one line.
#
# Args:
# $* - An arbitrary number of string messages to log
#
# Stdout:
# A WARNING level statement.
#
function logW() {
  if [[ $TERMINAL_USE_ANSI_COLORS == true ]]; then
    echo -e "[${COLOR_ORANGE}WARN${COLOR_NC}] $*";
  else
    echo "[WARN] $*";
  fi
  ((++_N_WARNINGS));
}

# [API function]
# Prints an ERROR level statement on stdout.
#
# All given error strings are logged on one line.
#
# Args:
# $* - An arbitrary number of string messages to log
#
# Stdout:
# An ERROR level statement.
#
function logE() {
  if [[ $TERMINAL_USE_ANSI_COLORS == true ]]; then
    echo -e "[${COLOR_RED}ERROR${COLOR_NC}] $*";
  else
    echo "[ERROR] $*";
  fi
  ((++_N_ERRORS));
}

# [API function]
# Adds a warning to the project initialization summary.
#
# This function adds the given warning message to the list of warnings
# shown at the end after a project has been successfully initialized.
# Only one string can be given to this function per call. Each message
# will be shown on a separate line.
#
# Args:
# $1 - A string message to log
#
function warning() {
  _WARNING_LOG+=("$1");
}

# Prints a statement indicating a successful operation.
#
# This function shows a success message and prints saved warnings.
# The program will not be terminated by this function.
#
function _log_success() {
  local max_lines=20;
  logI "";
  if [[ $TERMINAL_USE_ANSI_COLORS == true ]]; then
    echo -ne "[${COLOR_BLUE}INFO${COLOR_NC}] ";
    for i in $(seq 1 $max_lines); do
      echo -n "-";
    done
    echo -ne " [${COLOR_GREEN}SUCCESS${COLOR_NC}] ";
  else
    echo -n "[INFO] ";
    for i in $(seq 1 $max_lines); do
      echo -n "-";
    done
    echo -n " [SUCCESS] ";
  fi
  for i in $(seq 1 $max_lines); do
    echo -n "-";
  done
  echo "";
  logI "${_STR_SUCCESS_MESSAGE}";
  logI "";
  # Check logged warning messages
  local warn_size=${#_WARNING_LOG[@]};
  if (( $warn_size > 0 )); then
    for warning in "${_WARNING_LOG[@]}"; do
      logW "${COLOR_ORANGE}Warning:${COLOR_NC}";
      logW "$warning";
      logI "";
    done
  fi
}

# Shows a system notification indicating a successful operation.
#
# This function will try to display a desktop notification if
# the notify-send command is available. It returns exit status 1
# if the notify-send command is not available, otherwise it returns
# the exit status of notify-send.
#
function _show_notif_success() {
  if _command_dependency "notify-send"; then
    local _project_name="New Project";
    if [ -n "$var_project_name" ]; then
      _project_name="$var_project_name";
    fi
    local _has_icon=false;
    if [ -n "${_STR_NOTIF_SUCCESS_ICON}" ]; then
      if [ -r "${_STR_NOTIF_SUCCESS_ICON}" ]; then
        _has_icon=true;
      fi
    fi
    if [[ ${_has_icon} == true ]]; then
      notify-send -i "${_STR_NOTIF_SUCCESS_ICON}"  \
                  -t ${_INT_NOTIF_SUCCESS_TIMEOUT} \
                  "${_project_name}"               \
                  "${_STR_SUCCESS_MESSAGE}";
    else
      notify-send -t ${_INT_NOTIF_SUCCESS_TIMEOUT} \
                  "${_project_name}"               \
                  "${_STR_SUCCESS_MESSAGE}";
    fi
    return $?;
  fi
  return 1;
}

# [API function]
# Prints a statement indicating a failed operation.
#
# This function shows a failure message and prints all given error messages.
# The program will be terminated by this function with exit code indicated
# by the global variable $EXIT_FAILURE.
#
# Args:
# $@ - Optional strings indicating all error messages.
#      Each message is printed on its own line.
#
# Stdout:
# Error information.
#
function failure() {
  local max_lines=20;
  logI "";
  if [[ $TERMINAL_USE_ANSI_COLORS == true ]]; then
    echo -ne "[${COLOR_BLUE}INFO${COLOR_NC}] ";
    for i in $(seq 1 $max_lines); do
      echo -ne "-";
    done
    echo -ne " [${COLOR_RED}FAILURE${COLOR_NC}] ";
  else
    echo -n "[INFO] ";
    for i in $(seq 1 $max_lines); do
      echo -n "-";
    done
    echo -n " [FAILURE] ";
  fi
  for i in $(seq 1 $max_lines); do
    echo -n "-";
  done
  echo "";
  logI "";
  if (( $# == 0 )); then
    logE "An error has occurred";
  else
    for msg in "$@"; do
      logE "$msg";
    done
  fi

  if [[ ${_FLAG_PROJECT_FILES_COPIED} == true ]]; then
    # Source files have already been copied to the target directory.
    # Try to clean it up safely
    if [ -d "$var_project_dir" ]; then
      if [[ ${_FLAG_PROJECT_DIR_POLLUTED} == false ]]; then
        var_project_dir="${var_project_dir%/}";
        if [[ "$var_project_dir" != "$HOME" ]]; then
          rm -r "$var_project_dir";
          if (( $? != 0 )); then
            logW "Failed to clean up already created project directory.";
            logW "Check '$var_project_dir' for remnant files";
          fi
        fi
      else
        logW "Unable to clean up already created project directory: Polluted directory.";
        logW "Check '$var_project_dir' for remnant files";
      fi
    fi
  fi

  # Play bell alert sound if applicable
  if [[ ${_FLAG_CONFIGURATION_LOADED} == true ]]; then
    get_boolean_property "sys.output.sound.onfail" "true";
    if [[ "$PROPERTY_VALUE" == "true" ]]; then
      echo -ne "\a";
    fi
  fi

  exit $EXIT_FAILURE;
}

# [API function]
# Creates a hyperlink from the specified URL.
#
# This function can be used to create a clickable hyperlink leading
# to a web resource. The hyperlink might be embedded in a series of
# terminal escape codes if this is an activated feature, in which case
# the specified label is used as the display string for the created hyperlink.
# If the corresponding feature is disabled, the provided URL might be used
# as is in the computed value. Please note that this function does not check
# whether the underlying terminal emulator in use supports displaying
# clickable labeled hyperlinks.
# The result of this function is not printed directly but instead stored
# in the $HYPERLINK_VALUE global variable.
#
# Since:
# 1.1.0
#
# Args:
# $1 - The URL of the hyperlink. This is a mandatory argument.
# $2 - The label of the hyperlink. This argument is optional.
#
# Globals:
# HYPERLINK_VALUE - Holds the string value of the created hyperlink.
#                   Is set by this function.
#
# Returns:
# 0 - If the hypelink was successfully created.
# 1 - If an error occurred.
#
# Examples:
# make_hyperlink "http://www.example.com" "Example Link";
# logI "Please see this $HYPERLINK_VALUE";
#
function make_hyperlink() {
  local _hl_url="$1";
  local _hl_label="$2";
  if [ -z "${_hl_url}" ]; then
    logE "Programming error: No URL specified in call to make_hyperlink()";
    logE "at: '${BASH_SOURCE[1]}' (line ${BASH_LINENO[0]})";
    HYPERLINK_VALUE="";
    return 1;
  fi
  if [ -z "${_hl_label}" ]; then
    _hl_label="${_hl_url}";
  fi
  get_boolean_property "sys.output.hyperlinks.escape" "true";
  if [[ "$PROPERTY_VALUE" == "true" ]]; then
    HYPERLINK_VALUE="\e]8;;${_hl_url}\e\\${_hl_label}\e]8;;\e\\";
  else
    HYPERLINK_VALUE="${_hl_url}";
  fi
  return 0;
}

# Loads the version information for the Project Init base system.
#
# Globals:
# PROJECT_INIT_VERSION - Holds the version identifier string.
#                        Is set by this function.
#
# Returns:
# 0 - If the loaded version string is formally valid.
# 1 - If the loaded version string is formally INVALID.
#
function _load_version_base() {
  if [ -z "$SCRIPT_LVL_0_BASE" ]; then
    SCRIPT_LVL_0_BASE="$(_get_script_path "${BASH_SOURCE[0]}")";
  fi
  local path_version_base="$SCRIPT_LVL_0_BASE/VERSION";
  local version_base="?.?.?";
  local ret_val=0;
  # Read from version file
  if [ -r "$path_version_base" ]; then
    version_base=$(head -n 1 "$path_version_base");
  fi
  # Validate version identifiers
  local re="^[0-9]+\.[0-9]+\.[0-9]+(-dev)?$";
  if ! [[ $version_base =~ $re ]]; then
    # Do not print warning if the '-#' arg was specified
    if [[ $ARG_VERSION_STR == false ]]; then
      logW "Invalid version string specified:";
      logW "at: '$path_version_base'";
    fi
    version_base="?.?.?";
    ret_val=1;
  fi
  PROJECT_INIT_VERSION="$version_base";
  if [[ "${PROJECT_INIT_VERSION}" == *-dev ]]; then
    PROJECT_INIT_IS_DEV_VERSION=true;
  else
    PROJECT_INIT_IS_DEV_VERSION=false;
  fi
  return $ret_val;
}

# Loads the version information for the Project Init addons resource.
#
# Globals:
# PROJECT_INIT_ADDONS_VERSION - Holds the version identifier string.
#                               Is set by this function.
#
# Returns:
# 0 - If the loaded version string is formally valid.
# 1 - If the loaded version string is formally INVALID.
#
function _load_version_addons() {
  local path_version_addons="$PROJECT_INIT_ADDONS_DIR/VERSION";
  local version_addons="";
  local ret_val=0;
  # Read from version file
  if [ -n "$PROJECT_INIT_ADDONS_DIR" ]; then
    if [ -r "$path_version_addons" ]; then
      version_addons=$(head -n 1 "$path_version_addons");
    fi
  fi
  # Validate version identifiers
  if [ -n "$version_addons" ]; then
    local re="^[0-9]+\.[0-9]+\.[0-9]+(-dev)?$";
    if ! [[ $version_addons =~ $re ]]; then
      logW "Invalid version string specified in addons resource:";
      logW "at: '$path_version_addons'";
      version_addons="?.?.?";
      ret_val=1;
    fi
  fi
  PROJECT_INIT_ADDONS_VERSION="$version_addons";
  if [[ "${PROJECT_INIT_ADDONS_VERSION}" == *-dev ]]; then
    PROJECT_INIT_ADDONS_IS_DEV_VERSION=true;
  else
    PROJECT_INIT_ADDONS_IS_DEV_VERSION=false;
  fi
  return $ret_val;
}

# Parses all given arguments and sets the global $ARG_* variables.
#
# Args:
# $@ -  The arguments to parse.
#
# Stdout:
# An error message is printed if an unknown argument is encountered.
#
# Globals:
# ARG_NO_CACHE    - Represents the '--no-cache' option.
# ARG_NO_PULL     - Represents the '--no-pull' option.
# ARG_HELP        - Represents the '-?|--help' option.
# ARG_VERSION     - Represents the '--version' option.
# ARG_VERSION_STR - Represents the '-#' option.
#
function _parse_args() {
  ARG_NO_CACHE=false;
  ARG_NO_PULL=false;
  ARG_HELP=false;
  ARG_VERSION=false;
  ARG_VERSION_STR=false;
  for arg in "$@"; do
    case $arg in
      --no-cache)
      ARG_NO_CACHE=true;
      shift;
      ;;
      --no-pull)
      ARG_NO_PULL=true;
      shift;
      ;;
      --version)
      ARG_VERSION=true;
      shift;
      ;;
      -#)
      ARG_VERSION_STR=true;
      shift;
      ;;
      -\?|--help)
      ARG_HELP=true;
      shift;
      ;;
      *)
      # Unknown argument
      echo "Unknown argument: '$arg'";
      echo "";
      echo "Use the '--help' option for more information";
      echo "";
      exit $EXIT_FAILURE;
      ;;
    esac
  done
}

# Handles the utility/helper arguments if passed to this program.
# Requires that the global $ARG_* variables have been set.
function _handle_util_args() {
  if [[ $ARG_VERSION_STR == true ]]; then
    _load_version_base;
    echo "$PROJECT_INIT_VERSION";
    exit $EXIT_SUCCESS;
  fi
  if [[ $ARG_VERSION == true ]]; then
    _load_version_base;
    local version_dev="";
    if [[ $PROJECT_INIT_IS_DEV_VERSION == true ]]; then
      version_dev="(Development Version)";
    fi
    echo "Project Init System v${PROJECT_INIT_VERSION} ${version_dev}";
    echo "Copyright (C) 2022 Raven Computing";
    echo "This software is licensed under the Apache License, Version 2.0";
    exit $EXIT_SUCCESS;
  fi
  if [[ $ARG_HELP == true ]]; then
    _load_version_base;
    local version_dev="";
    if [[ $PROJECT_INIT_IS_DEV_VERSION == true ]]; then
      version_dev="(Development Version)";
    fi
    echo "Project Init System v${PROJECT_INIT_VERSION} ${version_dev}";
    echo "Quickly set up new projects.";
    echo "";
    echo "This program guides a user through the steps of initializing a new software project.";
    echo "Simply run it without any arguments and you will be prompted to answer some ";
    echo "basic questions to initialize a new software project.";
    echo "";
    echo "The following optional arguments are supported:"
    echo "";
    echo "Options:";
    echo "";
    if [[ "$PROJECT_INIT_BOOTSTRAP" == "1" ]]; then
      echo "  [--no-cache]   Clear the caches after the program exits.   ";
      echo "";
    fi
    echo "  [--no-pull]    Do not update existing caches and use them as is.";
    echo "";
    echo "  [-#|--version] Show program version information.";
    echo "";
    echo "  [-?|--help]    Show this help message.";
    echo "";
    exit $EXIT_SUCCESS;
  fi
}

# Event handling function to be called when an interrupt
# signal SIGINT is received.
function _handle_interrupt_event() {
  echo "";
  logI "Cancelling...";
  exit $EXIT_CANCELLED;
}

# Sets up code to handle system signals.
function _setup_event_handlers() {
  trap _handle_interrupt_event SIGINT;
}

# Checks whether the specified command is available and either returns 0 (zero)
# if it is available or 1 if the command is not available.
#
# Args:
# $1 - The name of the command. This is the name by which the corresponding command
#      is called, e.g. the executable name. This argument is mandatory.
#
# Returns:
# 0 - If the specified command can be found and is available in the system.
# 1 - If the specified command could not be found.
#
# Examples:
# _command_dependency "awk";
#
function _command_dependency() {
  local cmd_exec="$1";
  if [ -z "$cmd_exec" ]; then
    logE "Programming error: Illegal function call:";
    logE "at: '${BASH_SOURCE[1]}' (line ${BASH_LINENO[0]})";
    failure "Programming error: Invalid call to _command_dependency() function: " \
            "No command name specified";
  fi
  if ! command -v "$cmd_exec" &> /dev/null; then
    return 1;
  fi
  return 0;
}

# Prints the content of the specified text file.
#
# If the specified file cannot be read, this function does nothing.
#
# Args:
# $1 - The path to the file to read. This argument is mandatory.
#
function _print_text_from_file() {
  local file_path="$1";
  # Read and print lines if available
  if [ -r "$file_path" ]; then
    # Save the internal field separator
    local IFS_ORIG="$IFS";
    # Set the IFS to an empty string
    IFS="";
    # Read the text file and show
    local line="";
    while read -r line || [ -n "$line" ]; do
      logI "$line";
    done < "$file_path"
    # Reset the original IFS value
    IFS="$IFS_ORIG";
  fi
}

# Shows the ASCII-encoded start icon.
#
# This function reads the 'icon.ascii.txt' file containing the icon to show.
# An existing file in the addons directory takes precedence over the base icon.
#
function _show_start_icon() {
  local ficon="$SCRIPT_LVL_0_BASE/icon.ascii.txt";
  # Check for addons overwrite
  if [ -n "$PROJECT_INIT_ADDONS_DIR" ]; then
    if [ -r "$PROJECT_INIT_ADDONS_DIR/icon.ascii.txt" ]; then
      ficon="$PROJECT_INIT_ADDONS_DIR/icon.ascii.txt";
    fi
  fi
  # Read and show icon
  _print_text_from_file "$ficon";
}

# Reads the specified text file and populates the $SYS_DEPENDENCIES global
# variable with the corresponding dependency command names.
#
# This function can be called multiple times for different files.
# Already existing dependencies are not added again.
#
# Args:
# $1 - The text file to read.
#
# Returns:
# 0 - If the specified file was successfully read.
# 1 - If the file could be read but is incorrectly formatted.
# 2 - If the specified file could not be read.
#
# Globals:
# SYS_DEPENDENCIES - The variable to which the read dependencies are written to.
#                    Must be an already declared array.
#
# Examples:
# _read_dependencies "dependencies.txt";
#
function _read_dependencies() {
  local dependencies_file="$1";
  local invalid_format=false;
  local invalid_line=0;
  if [[ -z "$dependencies_file" ]]; then
    logE "Programming error: No file specified in call to _read_dependencies()";
    return 2;
  fi
  if [ -r "$dependencies_file" ]; then
    local line_num=0;
    local line="";
    while read -r line || [ -n "$line" ]; do
      line_num=$((line_num+1));
      # Ignore comments and blank lines
      if [[ ! -z "$line" && "$line" != \#* ]]; then
        # Check that the line does not contain spaces
        if [[ "$line" != *" "* ]]; then
          # Avoid duplicates
          if [[ ! "${SYS_DEPENDENCIES[*]}" =~ "${line}" ]]; then
            SYS_DEPENDENCIES+=( "$line" );
          fi
        else
          invalid_format=true;
          invalid_line=$line_num;
        fi
      fi
    done < "$dependencies_file";
  else
    logW "The specified dependencies file does not exist or is not readable:";
    logW "at: '$dependencies_file'";
    return 2
  fi
  if [[ $invalid_format == true ]]; then
    logW "The dependencies file is incorrectly formatted:";
    logW "at: '$dependencies_file' (at line $invalid_line)";
    return 1;
  fi
  return 0;
}

# Performs system compatibility checks.
#
# This function will call failure() if compatibility cannot be guaranteed.
#
function _check_system_compat() {
  # Check Bash version.
  # Defaults to 0 (zero) if version number cannot be determined
  local bash_version_major="${BASH_VERSINFO:-0}";
  local bash_version_full="${BASH_VERSION}";
  if (( $bash_version_major < $REQUIREMENT_BASH_VERSION )); then
    logW "Unsatisfied compatibility requirement.";
    if (( $bash_version_major == 0 )); then
      logW "You are using an unsupported Bash version.";
    else
      local _bash_version_msg="$bash_version_major";
      if [ -n "$bash_version_full" ]; then
        _bash_version_msg="$bash_version_full";
      fi
      logW "You are using Bash version ${_bash_version_msg}";
    fi
    logW "This program requires at least Bash version $REQUIREMENT_BASH_VERSION";
    failure "Unsupported interpreter version";
  fi
}

# Performs system dependencies checks.
#
# This function can call the failure() function if a system dependency
# is not available.
#
function _check_system_dependencies() {
  # Check that required external commands are available
  _read_dependencies "dependencies.txt";
  if (( $? != 0 )); then
    failure "Detected error in the base dependencies.txt file";
  fi
  for dependency in ${SYS_DEPENDENCIES[*]}; do
    if ! _command_dependency "$dependency"; then
      logE "Could not find the '$dependency' executable.";
      logE "Please make sure that $dependency is correctly installed.";
      failure "Unsatisfied compatibility requirement. Missing system dependency";
    fi
  done

  # Check for addons sys dependencies
  if [ -n "$PROJECT_INIT_ADDONS_DIR" ]; then
    if [ -f "$PROJECT_INIT_ADDONS_DIR/dependencies.txt" ]; then
      _read_dependencies "$PROJECT_INIT_ADDONS_DIR/dependencies.txt";
      for dependency in ${SYS_DEPENDENCIES[*]}; do
        _command_dependency "$dependency";
        if (( $? != 0 )); then
          get_boolean_property "sys.dependencies.onmissing.fail" "true";
          if [[ "$PROPERTY_VALUE" == "true" ]]; then
            logE "Could not find the '$dependency' executable.";
            logE "Please make sure that $dependency is correctly installed.";
            failure "Unsatisfied compatibility requirement. Missing system dependency";
          else
            logW "Missing system dependency: '$dependency'";
          fi
        fi
      done
    fi
  fi
}

# Loads the Project Init addons resources from the specified Git repository
# to a temporary directory.
#
# The specified argument must not contain the 'GIT:' prefix as used by
# the $PROJECT_INIT_ADDONS_RES environment variable.
# After the addons resources are loaded, the $PROJECT_INIT_ADDONS_DIR global
# variable is set to point to the temporary directory where the resources
# are located.
# This function may reuse already fetched Git resources and update them
# via Git protocols.
#
# Args:
# $1 - The Git repository access specifier as e.g. passed
#      to the 'git clone' command. Can be in any format which can be
#      handled by Git.
#
# Stdout:
# Loading text is printed normally and encountered errors.
#
# Globals:
# PROJECT_INIT_ADDONS_DIR - The path to the (temporary) directory containing
#                           the loaded addons resources.
#                           Is set by this function.
#
function _load_addons_resource_git() {
  local git_res="$1";
  if [ -z "$git_res" ]; then
    failure "Programming error: Invalid call to _load_addons_resource_git() function: " \
            "No arguments specified";
  fi
  local cmd_exit_status=0;
  # Ensure that git is available
  _command_dependency "git";
  # We temporarily switch to the system's /tmp directory.
  # To be reverted at the end of this function or in case of failure.
  cd "$RES_CACHE_LOCATION";
  cmd_exit_status=$?;
  if (( $cmd_exit_status != 0 )); then
    failure "Failed to change active working directory to $RES_CACHE_LOCATION";
  fi
  # Effective user ID
  local _EUID=$(id -u);
  # Find suitable cache dir
  local cache_dir_pattern="piar_cache_${_EUID}_*";
  local cache_dirs=( $cache_dir_pattern );
  local addons_res_dir="";
  # Check if a cache dir already exists
  if [[ "${cache_dirs[0]}" == "$cache_dir_pattern" ]]; then
    # No cache dir found
    _command_dependency "mktemp";
    # Create new cache dir
    addons_res_dir="$(mktemp -d piar_cache_${_EUID}_XXXXXXXXXX 2>&1)";
    cmd_exit_status=$?;
    if (( $cmd_exit_status != 0 )); then
      cd "$SCRIPT_LVL_0_BASE";
      logE "Command 'mktemp' returned non-zero exit status $cmd_exit_status";
      if [ -n "$addons_res_dir" ]; then
        logE "Command error:";
        echo "$addons_res_dir";
      fi
      failure "Failed to create addons resource cache under $RES_CACHE_LOCATION";
    fi
    local branch="";
    local git_branch="";
    if [ -n "$PROJECT_INIT_ADDONS_RES_BRANCH" ]; then
      branch="$PROJECT_INIT_ADDONS_RES_BRANCH";
      git_branch="-b $branch";
    fi
    echo -n "Loading addons...";
    git clone $git_branch --depth 1 "$git_res" "$RES_CACHE_LOCATION/$addons_res_dir" &> /dev/null;
    cmd_exit_status=$?;
    if (( $cmd_exit_status != 0 )); then
      echo "FAILURE";
      rm -r "$addons_res_dir";
      cd "$SCRIPT_LVL_0_BASE";
      logE "Command 'git clone' returned non-zero exit status $cmd_exit_status";
      logE "Make sure that '$git_res' is a valid git repository and that ";
      logE "you have the necessary access rights.";
      if [ -n "$branch" ]; then
        failure "Failed to fetch Project Init addons resources from '$git_res' " \
                "on branch '$branch' and caching it under '$RES_CACHE_LOCATION/$addons_res_dir'";
      else
        failure "Failed to fetch Project Init addons resources from '$git_res' " \
                "and caching it under '$RES_CACHE_LOCATION/$addons_res_dir'";
      fi
    fi
    echo "OK";
  else
    # At least one cache dir found
    addons_res_dir="${cache_dirs[0]}";
    cd "$addons_res_dir";
    cmd_exit_status=$?;
    if (( $cmd_exit_status != 0 )); then
      failure "Failed to change active working directory to '$addons_res_dir'";
    fi
    echo -n "Loading addons...";
    if [[ $ARG_NO_PULL == false ]]; then
      # Update cache so that we always use the latest version
      git pull &> /dev/null;
      cmd_exit_status=$?;
    fi
    if (( $cmd_exit_status != 0 )); then
      echo "FAILURE";
      cd "$SCRIPT_LVL_0_BASE";
      local cache_dir="$RES_CACHE_LOCATION/$addons_res_dir";
      logE "Command 'git pull' returned non-zero exit status $cmd_exit_status";
      failure "Failed to update cached Project Init addons resources: "     \
              "at: '$cache_dir'"                                            \
              "You could try to remove the cache directory '$cache_dir' "   \
              "and try again.";
    fi
    echo "OK";
  fi
  # Set global var and switch back to the system init base dir
  logI "";
  PROJECT_INIT_ADDONS_DIR="$RES_CACHE_LOCATION/$addons_res_dir";
  cd "$SCRIPT_LVL_0_BASE";
  cmd_exit_status=$?;
  if (( $cmd_exit_status != 0 )); then
    failure "Failed to change active working directory back to $SCRIPT_LVL_0_BASE";
  fi
}

# Loads the Project Init addons resources if available and sets
# the corresponding system variables.
#
# Calling this function only has an effect if the $PROJECT_INIT_ADDONS_RES
# environment variable is set. Addons can be loaded in two ways: directly via a
# directory in the filesystem or via a Git repository. In any case, however,
# this function makes the underlying addons resources available to the rest of
# the init system by setting the $PROJECT_INIT_ADDONS_DIR global variable.
# Code which consumes addons resources must do so by only using
# the $PROJECT_INIT_ADDONS_DIR global variable, which, after this function is
# called and if non-empty, provides the absolute path to the directory
# containing the addons resources.
#
# If the addons resources cannot be correctly loaded, due to any reason, or an
# inconsistency is detected, then this function can either print a warning or
# exit the program by means of the failure() function.
# This function is intended to be called once during the startup procedure.
#
# Globals:
# PROJECT_INIT_ADDONS_DIR - The path to the directory containing the loaded
#                           addons resources. If no addons are loaded, then
#                           it is set to an empty string.
#                           Is set by this function.
#
function _load_addons_resource() {
  if [ -n "$PROJECT_INIT_ADDONS_RES" ]; then
    local addons_is_git_res=false;
    if [[ "$PROJECT_INIT_ADDONS_RES" == GIT:* ]]; then
      # Addons is git resource
      addons_is_git_res=true;
      PROJECT_INIT_ADDONS_RES="${PROJECT_INIT_ADDONS_RES:4}";
      _load_addons_resource_git "$PROJECT_INIT_ADDONS_RES";
    else
      # Addons is filesystem resource
      PROJECT_INIT_ADDONS_DIR="$PROJECT_INIT_ADDONS_RES";
    fi
    # Check set dir var
    if [ -d "$PROJECT_INIT_ADDONS_DIR" ]; then
      if ! [ -r "$PROJECT_INIT_ADDONS_DIR/INIT_ADDONS" ]; then
        if [[ $addons_is_git_res == true ]]; then
          logW "Repository is not marked as a Project Init addons resource:";
          logW "Accessed via: '$PROJECT_INIT_ADDONS_RES'";
          logW "Please add an empty file named 'INIT_ADDONS' in the repository root";
          logW "in order to use it as a Project Init addons resource.";
        else
          logW "Directory is not marked as a Project Init addons resource:";
          logW "at: '$PROJECT_INIT_ADDONS_DIR'";
          logW "Please create an empty file '$PROJECT_INIT_ADDONS_DIR/INIT_ADDONS'";
          logW "in order to use the directory as a Project Init addons resource.";
        fi
        logW "";
        logW "Ignoring 'PROJECT_INIT_ADDONS_RES' resource";
        PROJECT_INIT_ADDONS_DIR="";
      fi
    else
      logW "Cannot use Project Init addons resource:";
      logW "at: '$PROJECT_INIT_ADDONS_DIR'";
      if [[ "$PROJECT_INIT_ADDONS_DIR" =~ ^http*|^https* \
           || "$PROJECT_INIT_ADDONS_DIR" == *"@"* ]]; then

        logW "";
        logW "If you want to use a Git repository as an addons resource, the value of";
        logW "the 'PROJECT_INIT_ADDONS_RES' environment variable must start with 'GIT:'";
      fi
      logW "";
      logW "Ignoring 'PROJECT_INIT_ADDONS_RES' resource";
      PROJECT_INIT_ADDONS_DIR="";
    fi
  else
    PROJECT_INIT_ADDONS_DIR="";
  fi
}

# Shows the start title.
#
# This function shows the start program title indicating the program name,
# vesion and potentially the addons version if available.
#
function _show_start_title() {
  if [ -z "$PROJECT_INIT_VERSION" ]; then
    _load_version_base;
  fi
  local version_base="$PROJECT_INIT_VERSION";
  local version_addons="$PROJECT_INIT_ADDONS_VERSION";

  if [[ "$version_base" == "?.?.?" ]]; then
    version_base="?";
  fi
  if [[ "$version_addons" == "?.?.?" ]]; then
    version_addons="?";
  fi

  # Check for addons title
  local has_addons_title=false;
  if [ -n "$PROJECT_INIT_ADDONS_DIR/title.txt" ]; then
    if [ -r "$PROJECT_INIT_ADDONS_DIR/title.txt" ]; then
      _print_text_from_file "$PROJECT_INIT_ADDONS_DIR/title.txt";
      has_addons_title=true;
    fi
  fi

  if [[ $has_addons_title == false ]]; then
    # Create and show version information message
    local version_string="*****  Project Init";
    if [ -n "$version_base" ]; then
      version_string="$version_string - v$version_base";
      if [[ $PROJECT_INIT_IS_DEV_VERSION == true ]]; then
        version_string="$version_string (Development Version)";
      fi
    fi
    if [ -n "$version_addons" ]; then
      version_string="$version_string  [ using addons v$version_addons";
      if [[ $PROJECT_INIT_ADDONS_IS_DEV_VERSION == true ]]; then
        version_string="$version_string (Development Version)";
      fi
      version_string="$version_string ]";
    elif [ -n "$PROJECT_INIT_ADDONS_DIR" ]; then
      version_string="$version_string  [ with addons ]";
    fi
    version_string="$version_string  *****";
    logI "$version_string";
  fi
}

# Shows the informative start info text.
function _show_start_text() {
  logI "";
  # Check for addons description text
  local has_addons_text=false;
  if [ -n "$PROJECT_INIT_ADDONS_DIR/description.txt" ]; then
    if [ -r "$PROJECT_INIT_ADDONS_DIR/description.txt" ]; then
      _print_text_from_file "$PROJECT_INIT_ADDONS_DIR/description.txt";
      has_addons_text=true;
    fi
  fi
  if [[ $has_addons_text == false ]]; then
    logI "Welcome to Project Init. This program will guide you through the steps";
    logI "of initializing a new software project. Please answer the following";
    logI "questions to get started.";
  fi
}

# Returns the absolute path to the directory of the specified bash script.
#
# This function can be used to get the absolute path to the bash script for
# which the BASH_SOURCE variable is given
#
# Args:
# $1 - The value of the BASH_SOURCE shell variable.
#
# Stdout:
# The absolute path to the script, dumped to stdout.
#
# Examples:
# my_path=$(_get_script_path "${BASH_SOURCE[0]}")
#
function _get_script_path() {
  local _arg_path="$1";
  echo "$(cd "$(dirname "${_arg_path}")" > /dev/null 2>&1 && pwd)";
}

# Reads the specified .properties formatted file and populates
# the specified associative array global variable with the corresponding
# key-value pairs.
#
# This function can be called multiple times for different files.
# The previously populated key-value pairs are not lost. However, in the
# case of an already existent key in any subsequent call, the value for
# that key is overwritten with the new value.
# The specified file to be read must be properties-formatted. The second
# argument is optional. When omitted, all read properties are saved in
# the $PROPERTIES global variable.
#
# Args:
# $1 - The properties file to read. This is a mandatory argument.
# $2 - The name of the associative array global variable to populate.
#      This is an optional argument.
#
# Returns:
# 0 - If the specified properties file was successfully read.
# 1 - If the file could be read but is incorrectly formatted.
# 2 - If the specified file could not be read.
#
# Globals:
# PROPERTIES - The variable to which the read key-value pairs are written to
#              if the $2 argument is not provided.
#              Must be an already declared associative array.
#
# Examples:
# _read_properties "project.properties";
# declare -g -A MY_A_VARIABLE;
# _read_properties "myfile.properties" MY_A_VARIABLE;
#
function _read_properties() {
  local properties_file="$1";
  local container="$2";
  if [ -z "$container" ]; then
    container="PROPERTIES";
  fi
  local invalid_format=false;
  local invalid_line=0;
  if [[ -z "$properties_file" ]]; then
    logE "Programming error: No file specified in call to _read_properties()";
    return 2;
  fi
  local line_num=0;
  if [ -r "$properties_file" ]; then
    local p_key="";
    local p_val="";
    local line="";
    while read -r line || [ -n "$line" ]; do
      line_num=$((line_num+1));
      # ignore comments and blank lines
      if [[ ! -z "$line" && "$line" != \#* ]]; then
        # Check that the line is a key-value pair
        if [[ "$line" == *"="* ]]; then
          p_key=$(echo "$line" |cut -d= -f1);
          p_val=$(echo "$line" |cut -d= -f2);
          if (( $? != 0 )); then
            logW "Failed to process properties file:";
            logW "at: '$properties_file'";
            logW "Command 'cut' returned non-zero exit status.";
            logW "Default property values will be used";
            return 2;
          fi
          # Check against empty key and value
          if [[ -z "$p_key" || -z "$p_val" ]]; then
            invalid_format=true;
            invalid_line=$line_num;
          else
            declare -g $container["$p_key"]="$p_val";
          fi
        else
          invalid_format=true;
          invalid_line=$line_num;
        fi
      fi
    done < "$properties_file";
  else
    logW "The specified properties file does not exist or is not readable:";
    logW "at: '$properties_file'";
    return 2;
  fi
  if [[ $invalid_format == true ]]; then
    logW "The properties file is incorrectly formatted:";
    logW "at: '$properties_file' (at line $invalid_line)";
    return 1;
  fi
  return 0;
}

# [API function]
# Gets the property value for the specified key.
#
# This function queries the value for the specified key in
# the $PROPERTIES global variable and writes the result to $PROPERTY_VALUE.
# The default value to use is an optional argument. If it is not specified
# and the given key does not exist, then $PROPERTY_VALUE is set to an
# empty string.
#
# Args:
# $1 - The key of the property to get. Must be specified.
# $2 - The default value to use when the specified key does not exist.
#      This argument is optional.
#
# Returns:
# 0 - If the specified key was found in the available properties.
# 1 - If the specified key was not found in the available properties.
#
# Globals:
# PROPERTY_VALUE - Will hold the property value for the specified key once
#                  this function returns. Holds either the specified default
#                  value or an empty string if no property with such
#                  key exists.
# PROPERTIES     - The variable which contains the key-value pairs.
#                  Must be an already declared associative array.
#
# Examples:
# get_property "my.prop.key";
# echo "The value of 'my.prop.key' is '$PROPERTY_VALUE'";
#
# get_property "my.prop.key" "My Default Value";
# echo "The (default) value of 'my.prop.key' is '$PROPERTY_VALUE'";
#
function get_property() {
  local p_key="$1";
  local p_default_val="$2";
  # Check if the map contains the specified key
  if [[ "${PROPERTIES[$p_key]+1}" == "1" ]]; then
    # Set the value associated with the key
    PROPERTY_VALUE="${PROPERTIES[${p_key}]}";
    return 0;
  else
    # Set the specified default value
    PROPERTY_VALUE="$p_default_val";
    return 1;
  fi
}

# [API function]
# Gets the boolean property value for the specified key.
#
# This function queries the boolean value for the specified key in
# the $PROPERTIES global variable and writes the result to $PROPERTY_VALUE.
# It can be used instead of get_property() if the queried property is known
# to represent a boolean. If a malformed value is encountered, then a warning
# is logged. This function guarantees that after it returns
# the $PROPERTY_VALUE global variable is set to either 'true' or 'false'.
#
# The default boolean value to use is an optional argument. If it is
# not specified and the given key does not exist, or the specified default
# value does not represent a valid boolean, then $PROPERTY_VALUE is
# set to the string 'false'.
#
# Args:
# $1 - The key of the boolean property to get. Must be specified.
# $2 - The default boolean value to use when the specified key does not exist.
#      This argument is optional.
#
# Returns:
# 0 - If the specified key was found in the available properties.
# 1 - If the specified key was not found in the available properties.
#
# Globals:
# PROPERTY_VALUE - Will hold the boolean property value for the specified
#                  key once this function returns. Holds either the
#                  specified default value or the string "false" if no
#                  property with such key exists.
# PROPERTIES     - The variable which contains the key-value pairs.
#                  Must be an already declared associative array.
#
# Examples:
# get_boolean_property "my.prop.key";
# echo "The boolean value of 'my.prop.key' is '$PROPERTY_VALUE'";
#
# get_boolean_property "my.prop.key" "true";
# echo "The (default) boolean value of 'my.prop.key' is '$PROPERTY_VALUE'";
#
function get_boolean_property() {
  local p_key="$1";
  local p_default_val="$2";
  if [ -z "$p_default_val" ]; then
    p_default_val="false";
  fi
  if [[ "$p_default_val" != "true" && "$p_default_val" != "false" ]]; then
    logW "Programming error: Illegal function call:";
    logW "at: '${BASH_SOURCE[1]}' (line ${BASH_LINENO[0]})";
    logW "Invalid argument \$2 to get_boolean_property() function:";
    logW "Expected boolean but found '$p_default_val'";
    logW "Default value must be specified as either 'true' or 'false'";
    p_default_val="false";
  fi
  get_property "$p_key" "$p_default_val";
  local key_found=$?;
  if [[ "$PROPERTY_VALUE" != "true" && "$PROPERTY_VALUE" != "false" ]]; then
    logW "Malformed boolean property with key '$p_key'";
    if [ -n "$PROPERTY_VALUE" ]; then
      logW "Invalid boolean value: '$PROPERTY_VALUE'";
    fi
    logW "For boolean properties only the values 'true' and 'false' are allowed.";
    PROPERTY_VALUE="$p_default_val";
  fi
  return $key_found;
}

# Runs the addons load-hook if available.
#
# This function can be safely called even when no addons are used.
# The hook is executed in a subprocess, for which both stdout and stderr
# are redirected to /dev/null
#
function _run_addon_load_hook() {
  if [ -n "$PROJECT_INIT_ADDONS_DIR" ]; then
    # Ignore load-hook if script does not exist
    if [ -f "$PROJECT_INIT_ADDONS_DIR/load-hook.sh" ]; then
      # Check if hook is executable
      if [ -x "$PROJECT_INIT_ADDONS_DIR/load-hook.sh" ]; then
        # Run hook script, in a subshell-process,
        # redirect stdout and stderr to /dev/null
        (cd "$PROJECT_INIT_ADDONS_DIR" \
            && exec "$PROJECT_INIT_ADDONS_DIR/load-hook.sh" > /dev/null 2>&1);

      else
        logW "The addons load hook is not marked as executable.";
        logW "Please set as executable: '$PROJECT_INIT_ADDONS_DIR/load-hook.sh'";
        warning "The load-hook of the Project Init script was not executed";
      fi
    fi
  fi
}

# Runs the addons after-init-hook if available.
#
# This function can be safely called even when no addons are used.
# The hook is executed in a subprocess, for which both stdout and stderr
# are redirected to /dev/null
#
function _run_addon_after_init_hook() {
  if [ -n "$PROJECT_INIT_ADDONS_DIR" ]; then
    # Ignore hook if script does not exist
    if [ -f "$PROJECT_INIT_ADDONS_DIR/after-init-hook.sh" ]; then
      # Check if hook is executable
      if [ -x "$PROJECT_INIT_ADDONS_DIR/after-init-hook.sh" ]; then
        logI "Running after-init hook";
        # Run hook script, in a subshell-process, define env var,
        # redirect stdout and stderr to /dev/null
        (cd "$PROJECT_INIT_ADDONS_DIR" \
            && export VAR_PROJECT_DIR="$var_project_dir"; \
            exec "$PROJECT_INIT_ADDONS_DIR/after-init-hook.sh" > /dev/null 2>&1);

      else
        logW "The addons after-init hook is not marked as executable.";
        logW "Please set as executable:" \
             "'$PROJECT_INIT_ADDONS_DIR/after-init-hook.sh'";

        warning "The after-init-hook of the Project Init script was not executed";
      fi
    fi
  fi
}

# Reads the specified 'files.txt' configuration file and populates
# the $LIST_FILES_TXT global variable with the found entries.
#
# This function can be used to load filenames and file patterns
# specified in a file, one per line. The found items are appended
# to the corresponding global variable.
#
# Args:
# $1 - The path to the 'files.txt' configuration file.
#      Must represent a valid file.
#
# Globals:
# LIST_FILES_TXT - Adds all found items to the array of filenames/file patterns.
#
function _fill_files_list_from() {
  local fpath="$1";
  if [ -r "$fpath" ]; then
    local line="";
    while read -r line || [ -n "$line" ]; do
      # Ignore comments and blank lines
      if [[ ! -z "$line" && "$line" != \#* ]]; then
        # Trim surrounding whitespaces
        local file_item="$(echo "$line" |xargs)";
        # Add item to global variable
        LIST_FILES_TXT+=("$file_item");
      fi
    done < "$fpath";
  else
    logW "Cannot load file list from file:";
    logW "at: '$fpath'";
    logW "File does not exist or is not readable";
  fi
}

# Loads the configuration files used in test mode and stores the
# data in the corresponding global variables.
#
# The caller should check the relevant PROJECT_INIT_TESTS_ACTIVE
# and PROJECT_INIT_TESTS_RUN_CONFIG environment variables before
# calling this function.
#
# Globals:
# _FORM_ANSWERS - The configured form answers from the test run file.
#                 Is declared and initialized by this function.
#
function _load_test_configuration() {
  declare -g -A _FORM_ANSWERS;
  if ! _read_properties "$PROJECT_INIT_TESTS_RUN_CONFIG" _FORM_ANSWERS; then
    logE "The configuration file for the test run has errors:";
    logE "at: '$PROJECT_INIT_TESTS_RUN_CONFIG'";
    failure "Failed to execute test run";
  fi
  # Adjust path if in test mode
  FORM_QUESTION_ID="project.dir";
  if _get_form_answer; then
    if [[ "$FORM_QUESTION_ANSWER" != "${_TESTS_OUTPUT_DIR}"/* ]]; then
      local test_path="${_TESTS_OUTPUT_DIR}/${FORM_QUESTION_ANSWER}";
      _FORM_ANSWERS["project.dir"]="$test_path";
    fi
  else
    logE "No project directory specified for test run.";
    logE "Add a 'project.dir' entry in the test run properties file:";
    logE "at: '$PROJECT_INIT_TESTS_RUN_CONFIG'";
    failure "Failed to execute test run";
  fi
  _read_properties "${_TESTS_PROPERTIES}";
}

# Loads the base system configuration files and stores the
# data in the corresponding global variables.
#
# The counterpart configuration files from the addons resource
# are also loaded by this function if applicable. This depends
# on the status of the $PROJECT_INIT_ADDONS_DIR global variable.
#
# This function also checks whether the test mode is activated and
# conditionally calls the _load_test_configuration() function if needed.
#
# Globals:
# PROPERTIES                 - The system properties. Is declared and initialized
#                              by this function.
# LIST_FILES_TXT             - The array of filenames/file patterns from files.txt
# PROJECT_INIT_ADDONS_DIR    - The path to the addons resource directory.
#                              If this is set to a non-empty string, then
#                              addons resources will be considered.
# _FLAG_CONFIGURATION_LOADED - Is set by this function.
#
function _load_configuration() {
  # Read in project properties
  declare -g -A PROPERTIES;
  _read_properties "project.properties";

  # Check for addons properties
  if [ -n "$PROJECT_INIT_ADDONS_DIR" ]; then
    if [ -f "$PROJECT_INIT_ADDONS_DIR/project.properties" ]; then
      _read_properties "$PROJECT_INIT_ADDONS_DIR/project.properties";
    fi
  fi

  # Check for user-specific properties
  if [ -n "$PROJECT_INIT_USER_PROPERTIES" ]; then
    if [ -r "$PROJECT_INIT_USER_PROPERTIES" ]; then
      _read_properties "$PROJECT_INIT_USER_PROPERTIES";
    fi
  else
    # Check user home directory
    if [ -n "$HOME" ]; then
      if [ -r "$HOME/project.properties" ]; then
        _read_properties "$HOME/project.properties";
      elif [ -r "$HOME/.project.properties" ]; then
        _read_properties "$HOME/.project.properties";
      fi
    fi
  fi

  # Load file declarations from the base configuration
  _fill_files_list_from "files.txt";

  # Check for addons files
  if [ -n "$PROJECT_INIT_ADDONS_DIR" ]; then
    if [ -f "$PROJECT_INIT_ADDONS_DIR/files.txt" ]; then
      # Load file declarations from the addons configuration
      _fill_files_list_from "$PROJECT_INIT_ADDONS_DIR/files.txt";
    fi
  fi

  # Check test configs
  if [[ "$PROJECT_INIT_TESTS_ACTIVE" == "1" ]]; then
    if [ -z "$PROJECT_INIT_TESTS_RUN_CONFIG" ]; then
      logE "Environment variable 'PROJECT_INIT_TESTS_ACTIVE' is set";
      logE "but 'PROJECT_INIT_TESTS_RUN_CONFIG' is missing";
      failure "Failed to execute test run";
    fi
    _load_test_configuration;
  fi

  _FLAG_CONFIGURATION_LOADED=true;
}

# Startup function for the Project Init system.
function start_project_init() {
  # Keep track of the current working directory of the user when he
  # executed the main script, even though we change it below to make
  # it easier throughout the Project Init system.
  USER_CWD="$PWD";
  # Script root directory
  SCRIPT_LVL_0_BASE="$(_get_script_path "${BASH_SOURCE[0]}")";
  CURRENT_LVL_PATH="$SCRIPT_LVL_0_BASE";
  CURRENT_LVL_NUMBER=0;
  # Ensure we are at level 0 base
  cd "$SCRIPT_LVL_0_BASE";

  _check_system_compat;

  _parse_args "$@";
  _handle_util_args;

  _setup_event_handlers;
  _load_addons_resource;

  # Check the addons dir env var and
  # adjust the path if necessary
  if [ -n "$PROJECT_INIT_ADDONS_DIR" ]; then
    if (( ${#PROJECT_INIT_ADDONS_DIR} > 1 )); then
      # Remove trailing slash
      PROJECT_INIT_ADDONS_DIR="${PROJECT_INIT_ADDONS_DIR%/}";
      _load_version_addons;
    fi
  fi

  _load_configuration;
  _check_system_dependencies;

  # Check for addons load hook
  _run_addon_load_hook;

  get_boolean_property "sys.starticon.show" "true";
  if [[ "$PROPERTY_VALUE" == "true" ]]; then
    _show_start_icon;
  fi
  get_boolean_property "sys.starttitle.show" "true";
  if [[ "$PROPERTY_VALUE" == "true" ]]; then
    _show_start_title;
  fi
  get_boolean_property "sys.starttext.show" "true";
  if [[ "$PROPERTY_VALUE" == "true" ]]; then
    _show_start_text;
  fi
}

# Finish function for the Project Init system.
function finish_project_init() {
  # Check that all API functions have been called
  if [[ ${_FLAG_PROJECT_FILES_COPIED} == false ]]; then
    failure "The script in last init level was executed without a call to the"  \
            "project_init_copy() function. Please make sure that the 'init.sh'" \
            "script in the lowermost init level calls the project_init_copy()"  \
            "function when ready.";
  fi
  if [[ ${_FLAG_PROJECT_LICENSE_PROCESSED} == false ]]; then
    failure "The script in last init level was executed without a call to the"     \
            "project_init_license() function. Please make sure that the 'init.sh'" \
            "script in the lowermost init level calls the project_init_license()"  \
            "function when ready. The function must always be called, even"        \
            "when no license was selected or there is no intention in using"       \
            "any license or copyright notice";
  fi
  if [[ ${_FLAG_PROJECT_FILES_PROCESSED} == false ]]; then
    failure "The script in last init level was executed without a call to the" \
            "project_init_process() function. Please make sure that the"       \
            "'init.sh' script in the lowermost init level calls the"           \
            "project_init_process() function when ready.";
  fi
  # Check for addons after-init hook
  _run_addon_after_init_hook;
  # Finish and shut down
  _log_success;
<<<<<<< HEAD
  return $EXIT_SUCCESS;
=======
  get_boolean_property "sys.notification.success.show" "true";
  if [[ "$PROPERTY_VALUE" == "true" ]]; then
    _show_notif_success;
  fi
  exit $EXIT_SUCCESS;
>>>>>>> 00519fe7
}

# Sorts the given file paths according to the file names.
#
# This function sorts the specified strings denoting absolute
# paths to files. The sorted paths are dumped to stdout.
#
# Args:
# $@ - An arbitrary number of strings denoting file paths.
#      The strings must not contain any '?' characters.
#
# Stdout:
# The specified absolute paths, sorted by the file names,
# dumped to stdout.
#
# Examples:
# my_paths=( $(_sort_file_paths "${my_path_array[@]}") );
#
function _sort_file_paths() {
  local _fpaths=$@;
  for fpath in ${_fpaths}; do
    # Get the file name from the absolute path
    fname=$(basename "${fpath}");
    # Add the file name in front of the absolute path
    echo "${fname}?${fpath}";
  done |sort |cut -d? -f2
}

# [API function]
# Finds all files in the project directory indicated by
# the $var_project_dir variable.
#
# This function searches for the files specified in the $LIST_FILES_TXT
# global variable. The search is conducted in the project target directory
# and is done recursively. The paths to the found files are then cached
# in the $CACHE_ALL_FILES global variable.
#
# This function should be called every time the files in the project target
# directory are changed, i.e. files are added, moved, or deleted. Changes
# of the file contents are irrelevant. Calling this function ensures that
# the internally used file cache is up-to-date after the project
# structure has changed.
#
# Globals:
# LIST_FILES_TXT  - Used to get all file names and file patterns
#                   to search for, as an array
# CACHE_ALL_FILES - The variable in which all found files are saved.
# var_project_dir - The path to the project directory (target).
#
function find_all_files() {
  # Build arg string for find command
  file_args=();
  isfirst=true;
  for f in "${LIST_FILES_TXT[@]}"; do
    if [[ $isfirst == true ]]; then
      isfirst=false;
      # The first item does not have an '-o' option
      file_args+=(-name "$f");
    else
      file_args+=( -o -name "$f");
    fi
  done

  # List all files matching an ext or file name
  CACHE_ALL_FILES=$(find $var_project_dir/ -type f \( "${file_args[@]}" \));
  if (( $? != 0 )); then
    logE "Failed to update internal file cache:";
    logE "Command 'find' returned non-zero exit status.";
    failure "Failed to update internal file cache." \
            "Your system might be using an incompatible version of 'find'";
  fi
}

# [API function]
# Copies all project source template files to the project target directory.
#
# This function copies all files in the Project Init source directory to the
# Project Init target directory indicated by the $var_project_dir variable.
#
# The file cache for the project target files, which is represented by
# the $CACHE_ALL_FILES global variable, is populated with the paths to
# the copied files in the target directory as a result of this operation.
#
# The path to the project source template files can be optionally specified
# as an argument to this function.
#
# Args:
# $1 - The absolute path to the project source template directory.
#      This argument is optional. If not specified directly, then the
#      directory is assumed to be "$CURRENT_LVL_PATH/source",
#      i.e. the "source" directory in the lowermost init level
#
# Globals:
# var_project_dir  - The path to the project directory to which the files
#                    will be copied (target).
# var_project_name - The name of the project to initialize.
# CACHE_ALL_FILES  - The variable in which the paths to all copied files
#                    are saved.
# CURRENT_LVL_PATH - The path to the current init level dir.
#                    Used when no path arg is specified
#
function project_init_copy() {
  local files_source="$1";
  logI "";
  # Prompt for explicit confirmation if necessary
  get_boolean_property "sys.init.confirm" "false";
  if [[ "$PROPERTY_VALUE" == "true" ]]; then
    logI "You are about to initialize a new software project.";
    logI "Do you want to continue? (Y/n)";
    read_user_input_yes_no true;
    answer=$USER_INPUT_ENTERED_BOOL;
    if [[ $answer == false ]]; then
      logI "Cancelling...";
      exit $EXIT_CANCELLED;
    fi
    logI "";
  fi

  # Set source directory if arg is not given
  if [[ "$files_source" == "" ]]; then
    files_source="$CURRENT_LVL_PATH/source";
  fi
  # Check if source is directory
  if ! [ -d "$files_source" ]; then
    logE "Project source template directory does not exist" \
         "or is not a directory:";
    logE "at: '$files_source'";
    failure "Project source template directory not found";
  fi

  # Check if target dir already exists, and create if necessary,
  # including all parent dirs
  if ! [ -d "$var_project_dir" ]; then
    logI "Creating project directory '${COLOR_CYAN}${var_project_dir}${COLOR_NC}'";
    mkdir -p "$var_project_dir";
    if (( $? != 0 )); then
      logE "Failed to create the project directory or one of its parents";
      failure "Failed to create the project directory or one of its parents." \
              "Please make sure that you have the filesystem rights"          \
              "to write at that location";
    fi
  else
    logI "Project directory already exists.";
    logI "Will initialize project in '${COLOR_CYAN}${var_project_dir}${COLOR_NC}'";
  fi

  logI "Initializing project ${COLOR_CYAN}${var_project_name}${COLOR_NC}";
  # Copy all template souce files to the target dir.
  # Include hidden files
  cp -R "$files_source/." "$var_project_dir/";
  if (( $? != 0 )); then
    logE "Failed to initialize the project in target directory:";
    logE "at: '$var_project_dir'";
    failure "Failed to copy project source files to the target project location";
  fi
  # Set file cache
  find_all_files;
  # Signal files have been copied
  _FLAG_PROJECT_FILES_COPIED=true;
}

# Removes all duplicates from the specified strings.
#
# This function returns all provided strings, dumped to stdout, while
# removing duplicates, i.e. all unique items are returned.
#
# Args:
# $@ - A series of strings to be filtered for uniqueness.
#
# Stdout:
# All unique strings in the series of specified strings, dumped to stdout.
#
function _unique_items() {
  local items=("$@");
  for item in ${items[@]}; do
    echo "$item";
  done |sort -u
}

# Validates that no unreplaced substitution variables are present in
# all files specified by the internal file cache.
#
# For each uniquely found substitution variable, a warning is shown
# to the user. It is searched for the standard substitution
# variable pattern "${{VAR_*}}" where "*" is the variable identifier.
# All substitution variables are replaced by an empty string.
#
# Returns:
# 0 - If no unreplaced vars could be found.
# 1 - If at least one unreplaced var was found.
#
# Globals:
# CACHE_ALL_FILES - The entries of all files that will be
#                   checked by this function.
#
function _check_unreplaced_vars() {
  local found_subvars=();
  for f in $CACHE_ALL_FILES; do
    # Check if file still exists
    if ! [ -f "$f" ]; then
      logW "Project file was removed but is still present in the file cache:";
      logW "at: '$f'";
      logW "Please call the find_all_files() function after" \
           "adding/moving/deleting files";

      continue;
    fi
    # Seach for substitution variable pattern
    for subvar in $(grep -o '\${{VAR_[0-9A-Z_]\+}}' "$f"); do
      found_subvars+=("$subvar");
    done
  done

  # Check if at least one substitution var was found
  if (( ${#found_subvars[@]} > 0 )); then
    # Filter out duplicates to simplify warn messages
    found_subvars=( $(_unique_items "${found_subvars[@]}") );
    for subvar in "${found_subvars[@]}"; do
      local subvar_id="${subvar:3:-2}";
      logW "Substitution variable not replaced: '$subvar_id'";
      # Check for copyright header substitution variable
      if [[ "$subvar_id" == "VAR_COPYRIGHT_HEADER" ]]; then
        logW "Possible cause:";
        logW "Have you specified all file extensions in the call ";
        logW "to the project_init_license() function?";
      fi
      # Replace with an empty string
      replace_var "$subvar_id" "";
    done
    warning "Unreplaced substitution variable detected. Project might not build or run";
    return 1;
  else
    return 0;
  fi
}

# Reads the specified extension_map.txt file and populates
# the $COPYRIGHT_HEADER_EXT_MAP global variable with the corresponding
# key-value pairs.
#
# Args:
# $1 - The extension map file to read.
#
# Returns:
# 0 - If the specified file file was successfully read.
# 1 - If the file could be read but is incorrectly formatted.
# 2 - If the specified file could not be read.
#
# Globals:
# COPYRIGHT_HEADER_EXT_MAP - The variable to which the read key-value pairs
#                            are written to. Must be an already declared
#                            associative array.
#
function _read_license_extension_map() {
  local ext_file="$1";
  local invalid_format=false;
  if [ -z "$ext_file" ]; then
    logE "Programming error: No file specified in call to _read_license_extension_map()";
    return 2;
  fi
  if [ -r "$ext_path" ]; then
    local ext_key="";
    local ext_val="";
    local line="";
    while read -r line || [ -n "$line" ]; do
      # Ignore comments and blank lines
      if [[ ! -z "$line" && "$line" != \#* ]]; then
        # Check that the line is a key-value pair
        if [[ "$line" == *"=>"* ]]; then
          # Split by separator and remove surrounding whitespaces
          ext_key=$(echo "$line" |awk -F'=>' '{print $1}' |xargs);
          ext_val=$(echo "$line" |awk -F'=>' '{print $2}' |xargs);
          # Check against empty key and value
          if [[ -z "$ext_key" || -z "$ext_val" ]]; then
            invalid_format=true;
          else
            COPYRIGHT_HEADER_EXT_MAP["$ext_key"]="$ext_val";
          fi
        else
          invalid_format=true;
        fi
      fi
    done < "$ext_file";
  else
    return 2;
  fi
  if [[ $invalid_format == true ]]; then
    logW "The license header extension map file is incorrectly formatted:";
    logW "at: '$ext_path'";
    return 1;
  fi
  return 0;
}

# Loads all found extension_map.txt files and populates
# the $COPYRIGHT_HEADER_EXT_MAP global variable with the corresponding
# key-value pairs.
#
# Globals:
# COPYRIGHT_HEADER_EXT_MAP - The variable to which the read key-value pairs
#                            are written to. This global associative array
#                            is created by this function.
#
function _load_extension_map() {
  declare -g -A COPYRIGHT_HEADER_EXT_MAP;
  local ext_file="extension_map.txt";
  local ext_path="$SCRIPT_LVL_0_BASE/licenses/$ext_file";
  # Read base file
  if [ -r "$ext_path" ]; then
    _read_license_extension_map "$ext_path";
  fi
  # Read addons extension map file
  if [ -n "$PROJECT_INIT_ADDONS_DIR" ]; then
    ext_path="$PROJECT_INIT_ADDONS_DIR/licenses/$ext_file";
    if [ -r "$ext_path" ]; then
      _read_license_extension_map "$ext_path";
    fi
  fi
}

# Indicates whether the specified string represents a valid absolute path
# to a project target directory.
#
# This function can be used to validate the given string representing
# an absolute path. This path can then be used to indicate the project target
# directory of the project to initialize. As the target directory may not
# exist yet, this function also checks whether the directory denoted by the
# specified path can be in principle created by the underlying user.
#
# If the specified string represents an invalid path, then this function will
# exit the program by means of the failure() function.
#
# Args:
# $1 - A string representing the absolute path to check.
#
# Returns:
# 0 - If the specified argument is a valid path.
#
function _check_is_valid_project_dir() {
  local arg_project_dir="$1";
  # Check for invalid paths
  if [[ "$arg_project_dir" == "/" ]]; then
    logE "Cannot create project directory in root directory '/'";
    failure "Please choose a valid project directory";
  fi
  # Check against double slashes
  if [[ "$arg_project_dir" == *"//"* ]]; then
    logE "Invalid path entered: '//' (double slashes)";
    failure "Please enter a valid project directory path";
  fi
  # Must be an absolute path
  if ! [[ "$arg_project_dir" == /* ]]; then
    logE "The entered path is not absolute";
    failure "Please enter a valid absolute path for the project directory";
  fi
  local existent_base_dir="$arg_project_dir";
  local found_existent_base_dir=false;
  # Traverse the path until an already existent
  # base directory is found. We need to check for
  # write permission on that directory later
  while [[ "$existent_base_dir" != "/" ]]; do
    if [ -d "$existent_base_dir" ]; then
      found_existent_base_dir=true;
      break;
    fi
    existent_base_dir=$(dirname "$existent_base_dir");
  done
  if [[ $found_existent_base_dir == false ]]; then
    logE "No valid base directory found";
    failure "Please enter a valid absolute path for the project directory";
  fi
  # Check for write permissions
  if ! [ -w "$existent_base_dir" ]; then
    logE "You do not have permission to write to the directory:"
    logE "at: '$existent_base_dir'";
    failure "Please enter a valid absolute path for the project directory" \
            "and make sure that you have the filesystem rights to write"   \
            "at that location";
  fi
  return 0;
}

# Queries the answer for the form question with the currently set question ID.
#
# The currently used question ID is taken from the value of
# the $FORM_QUESTION_ID global variable. It is reset by this function
# to an empty string. The queried form answer is stored in
# the $FORM_QUESTION_ANSWER global variable.
#
# Globals:
# FORM_QUESTION_ID     - The variable holding the question ID to use.
# FORM_QUESTION_ANSWER - The variable where the queried answer will be stored.
# _FORM_ANSWERS        - The associative array variable which is queried.
#                        Must be set before this function is called.
#
# Returns:
# 0 - If an answer is found and successfully set.
# 1 - If no answer is found for the underlying question ID.
# 2 - If no question ID was set.
#
function _get_form_answer() {
  # logW "FORM_QUESTION_ID=$FORM_QUESTION_ID";
  if [ -z "$FORM_QUESTION_ID" ]; then
    FORM_QUESTION_ANSWER="";
    return 2;
  fi
  # Check if the map contains the specified key
  if [[ "${_FORM_ANSWERS[$FORM_QUESTION_ID]+1}" == "1" ]]; then
    # Set the value associated with the key
    FORM_QUESTION_ANSWER="${_FORM_ANSWERS[${FORM_QUESTION_ID}]}";
    FORM_QUESTION_ID="";
    return 0;
  else
    # Set to empty string
    FORM_QUESTION_ANSWER="";
    FORM_QUESTION_ID="";
    return 1;
  fi
}

# [API function]
# Shows the specified strings as numbered selection items and lets
# the user select one of them.
#
# This function can be used to present a pick list to the user and get the
# index of the selected item. The chosen index will be saved in
# the $USER_INPUT_ENTERED_INDEX global variable. The saved index is zero-based
# and represents a numeric type.
#
# The entered input of the user is checked for validity. In the case of
# an invalid input, such as an out of range selection number, this function
# will exit the program by means of the failure() function.
#
# A special case for the selection item is the occurrence of the "None" string.
# If the last specified item equals "None", then if the user chooses that item
# the $USER_INPUT_ENTERED_INDEX variable will be set to an empty string.
#
# Args:
# $@ - A series of selection items.
#
# Stdout:
# A selection list is printed.
#
# Returns:
# 0 - In the case of a valid item selection.
#
# Globals:
# USER_INPUT_ENTERED_INDEX - Will be set by this function to contain
#                            the zero-based index of the item selected
#                            by the user.
#
# Examples:
# my_list=("Item A" "Item B" "Item C");
# logI "Choose an item out of the list:";
# read_user_input_selection "${my_list[@]}";
# index=$USER_INPUT_ENTERED_INDEX;
# logI "Selected Item: ${my_list[index]}";
#
function read_user_input_selection() {
  local selection_names=("$@");
  local length=${#selection_names[@]};
  # Check that we have something to select
  if (( $length == 0 )); then
    logE "Programming error: Illegal function call:";
    logE "at: '${BASH_SOURCE[1]}' (line ${BASH_LINENO[0]})";
    failure "Programming error: Invalid call to read_user_input_selection() function: " \
            "No selection items specified";
  fi
  echo "";
  # Print all selectable options
  local number=0;
  for (( i=0; i<${length}; ++i )); do
    number=$((i+1));
    echo "[$number] ${selection_names[$i]}";
  done
  echo "";

  local prompt_input=$(echo -e "[${COLOR_CYAN}INPUT${COLOR_NC}] ");
  local selected_item="";
  if [[ "$PROJECT_INIT_TESTS_ACTIVE" == "1" ]]; then
    # In test mode. Print the configured answer
    _get_form_answer;
    selected_item="$FORM_QUESTION_ANSWER";
    echo -e "${prompt_input}${selected_item}";
  else
    # Read user input
    read -p "$prompt_input" selected_item;
  fi

  # Check special case for "None" option
  if [ -z "$selected_item" ]; then
    local last_item_index=$((length-1));
    local last_item="${selection_names[last_item_index]}";
    if [[ "$last_item" == "None" ]]; then
      USER_INPUT_ENTERED_INDEX="";
      return 0;
    fi
  fi

  # Validate user input
  local re="^[0-9]+$";
  if ! [[ $selected_item =~ $re ]]; then
    # Input is not a number.
    # Check if it matches one of the selection items
    local is_valid=false;
    for (( i=0; i<${length}; ++i )); do
      if [[ "$selected_item" == "${selection_names[$i]}" ]]; then
        selected_item=$((i+1));
        is_valid=true;
        break;
      fi
    done
    if [[ $is_valid == false ]]; then
      logE "Invalid input";
      failure "Please enter a valid number";
    fi
  fi
  if ((selected_item < 1 || selected_item > $length)); then
    logE "Invalid number entered";
    failure "Please enter the number of your selected item";
  fi

  local index=$((selected_item-1));
  USER_INPUT_ENTERED_INDEX=$index;

  get_boolean_property "sys.input.selection.numsubst" "true";
  if [[ "$PROPERTY_VALUE" == "true" ]]; then
    local selection_item="${selection_names[index]}";
    # Move cursor to line above and erase line
    echo -ne "\033[1A\033[2K";
    echo -e "[${COLOR_CYAN}INPUT${COLOR_NC}] $selection_item";
  fi

  return 0;
}

# [API function]
# Shows a prompt to the user and lets him enter arbitrary text.
#
# This function can be used to get text input from the user. The entered text
# will be saved in the $USER_INPUT_ENTERED_TEXT global variable. The saved
# text can be potentially empty if the user simply presses enter without
# actually entering any text.
#
# The entered input of the user is not checked for any kind of validity
# or pattern. If the entered text should be constrained further, this needs to
# be implemented by the calling code.
#
# Returns:
# 0 - In the case of a valid text input.
#
# Globals:
# USER_INPUT_ENTERED_TEXT  - Will be set by this function to contain the text
#                            entered by the user.
#
# Examples:
# logI "What's your name?";
# read_user_input_text;
# name=$USER_INPUT_ENTERED_TEXT;
# logI "Hi ${name}! Nice to meet you.";
#
function read_user_input_text() {
  local entered_text="";
  local prompt_input=$(echo -e "[${COLOR_CYAN}INPUT${COLOR_NC}] ");
  local entered_text="";
  if [[ "$PROJECT_INIT_TESTS_ACTIVE" == "1" ]]; then
    _get_form_answer;
    entered_text="$FORM_QUESTION_ANSWER";
    echo -e "${prompt_input}${entered_text}";
  else
    read -p "$prompt_input" entered_text;
  fi
  USER_INPUT_ENTERED_TEXT="$entered_text";
  return 0;
}

# [API function]
# Shows a prompt to the user and lets him answer a yes/no question.
#
# This function can be used to get a boolean input from the user.
# The entered text will be processed as a boolean and then saved in
# the $USER_INPUT_ENTERED_BOOL global variable. The saved value will
# represent the type bool.
#
# The entered input of the user is checked for validity, i.e. whether the
# entered text represents or can be converted to a valid boolean.
#
# Supported text values for the boolean value of true:
# "true", "yes", "y", "1"
#
# Supported text values for the boolean value of false:
# "false", "no", "n", "0"
#
# All accepted text input is case insensitive.
#
# If the entered value does not represent a valid boolean, then
# this function will exit the program by means of the failure() function.
#
# For the case where the user does not enter anything and simply presses
# enter, a default answer can be specified as the first argument
# to this function.
#
# Args:
# $1 - The default value to use if the user does not enter anything.
#      Must respresent a valid answer. This argument is optional.
#
# Returns:
# 0 - In the case of a valid text input.
#
# Globals:
# USER_INPUT_ENTERED_BOOL  - Will be set by this function to contain the boolean
#                            value corresponding to the entered text by the user.
#
# Examples:
# logI "Do you like cheese? (Y/n)";
# read_user_input_yes_no true;
# answer=$USER_INPUT_ENTERED_BOOL;
# if [[ $answer == true ]]; then
#   logI "You said that you like cheese.";
# else
#   logI "You said that you do not like cheese.";
# fi
#
function read_user_input_yes_no() {
  local default_value=$1;
  local prompt_input=$(echo -e "[${COLOR_CYAN}INPUT${COLOR_NC}] ");
  local entered_yes_no=="";
  if [[ "$PROJECT_INIT_TESTS_ACTIVE" == "1" ]]; then
    _get_form_answer;
    entered_yes_no="$FORM_QUESTION_ANSWER";
    echo -e "${prompt_input}${entered_yes_no}";
  else
    read -p "$prompt_input" entered_yes_no;
  fi
  # Validate user input
  if [ -z "$entered_yes_no" ]; then
    if [ -z "$default_value" ]; then
      logE "Invalid input";
      failure "Please enter either yes or no";
    else
      entered_yes_no=$default_value;
    fi
  fi
  local canonical_answer="";
  # Validate against supported pattern
  case "$entered_yes_no" in
    1|YES|yes|Yes|Y|y|true|True)
    entered_yes_no=true;
    canonical_answer="Yes";
    ;;
    0|NO|no|No|N|n|false|False)
    entered_yes_no=false;
    canonical_answer="No";
    ;;
    *)
    logE "Invalid input";
    failure "Please enter either yes or no";
    ;;
  esac
  USER_INPUT_ENTERED_BOOL=$entered_yes_no;

  get_boolean_property "sys.input.yesno.boolsubst" "true";
  if [[ "$PROPERTY_VALUE" == "true" ]]; then
    # Move cursor to line above and erase line
    echo -ne "\033[1A\033[2K";
    echo -e "[${COLOR_CYAN}INPUT${COLOR_NC}] $canonical_answer";
  fi

  return 0;
}

# [API function]
# Loads the variable value with the specified key from
# the corresponding var file.
#
# The argument represents the variable key for which a var file
# might exist in the current init level directory.
#
# This function only loads the variable value from its
# corresponding file. It does not assign that (global) variable
# the loaded value. The assignment has to be done manually
# if necessary.
#
# The loaded variable value is dumped to stdout.
# If no variable file can be found in the currently active init
# level directory, then an empty string is dumped to stdout by this function.
#
# Stdout:
# The string value of the variable with the specified key, or an
# empty string if the corresponding var file does not exist.
#
# Globals:
# CURRENT_LVL_PATH - The absolute path to the currently
#                    active init level directory.
#
# Examples:
# var_my_key="$(load_var MY_KEY)";
#
function load_var() {
  local arg_file="$1";
  # Convert to lower case
  arg_file=$(echo "$arg_file" |tr '[:upper:]' '[:lower:]');
  # Check for variable prefix
  if [[ "$arg_file" != var_* ]]; then
    arg_file="var_$arg_file";
  fi
  # Add file extension
  arg_file="$arg_file.txt";
  local var_content="";  # Default if no file is found
  # Load var content from file in current init level
  if [ -f "$CURRENT_LVL_PATH/$arg_file" ]; then
    # Read file content
    var_content="$(cat $CURRENT_LVL_PATH/$arg_file)";
  fi
  echo "$var_content";
}

# [API function]
# Replaces all occurrences of the specified variable with the specified value.
#
# This function will go through every file listed in the $CACHE_ALL_FILES
# global variable, find all occurrences of the substitution variable and replace
# them with the specified value. The variable key can be specified in its full
# canonical form or in an abbreviated form without the "VAR_"-prefix.
#
# The variable value can be any arbitrary string, including an empty string.
# Using an empty string will effectively remove the variable from the
# file (replacing it with nothing). If the variable key corresponds to the only
# characters on the respective line, then that entire line is removed from the
# underlying file.
# If only the variable key is specified, then this function will try to load
# the variable value from the corresponding var file by means of the load_var()
# function. If such a file does not exist, then the variable value is set to the
# empty string, thus potentially removing the entire line containing the variable
# from the underlying source file. Therefore, if a variable should be explicitly
# replaced by an empty string, regardless of any var file, then the value
# argument ($2) must be specified as an empty string.
#
# Besides the key and value, a third argument can be passed to this function.
# That argument represents the file ending by which all present files in the
# $CACHE_ALL_FILES global variable will be filtered by. That way, it is
# possible to replace the same variable with different values in
# different files. Only one file ending can be specified in each function call.
# A full file name (e.g. Readme.txt) may also be used as such an argument.
#
# Args:
# $1 - The name of the variable to replace. The "VAR_" prefix is optional
#      and can be omitted. This argument is mandatory.
# $2 - The value that the variable will be replaced by. Can be an empty string.
#      This argument is optional.
# $3 - The file extension or file name to match files against. Only files which
#      are matched are processed by this function. This argument is optional.
#
# Globals:
# CACHE_ALL_FILES - The entries of all files that will
#                   be processed by this function.
#
# Examples:
# replace_var "MY_KEY";
# replace_var "MY_KEY" "";
# replace_var "MY_KEY" "This will be the var value";
# replace_var "VAR_TEST" "value only in .java files" "java";
#
function replace_var() {
  local _all_files="$CACHE_ALL_FILES";
  local _arg_count=$#;
  local _var_key="$1";
  local _var_value="$2";
  local _var_file_ext="$3";
  # Check given args
  if (( ${_arg_count} == 0 )); then
    logE "Programming error: Illegal function call:";
    logE "at: '${BASH_SOURCE[1]}' (line ${BASH_LINENO[0]})";
    failure "Programming error: Invalid call to replace_var() function: " \
            "No arguments specified";
  fi
  if [ -z "${_var_key}" ]; then
    logE "Programming error: Illegal function call:";
    logE "at: '${BASH_SOURCE[1]}' (line ${BASH_LINENO[0]})";
    failure "Programming error: Invalid call to replace_var() function: " \
            "Key argument cannot be an empty string";
  fi
  if [ -z "${_all_files}" ]; then
    logE "Programming error: Illegal function call:";
    logE "at: '${BASH_SOURCE[1]}' (line ${BASH_LINENO[0]})";
    failure "Programming error: Invalid call to replace_var() function: "         \
            "No source files found. Substitution variables can only be replaced " \
            "after the project_init_copy() function has been called";
  fi
  # Remove the 'VAR_' prefix if necessary as
  # it is set explicitly when using awk
  if [[ "${_var_key}" == VAR_* ]]; then
    _var_key="${_var_key:4}";
  fi

  for f in ${_all_files}; do
    # Check if a specific file extension was specified
    if [ -n "${_var_file_ext}" ]; then
      # Skip all file which do not have the specified extension
      if [[ "$f" != *${_var_file_ext} ]]; then
        continue;
      fi
    fi
    # Check whether the file can be read
    if ! [ -r "$f" ]; then
      if [[ ${_FLAG_FCACHE_ERR} == false ]]; then
        logW "Project files seem to have changed but the" \
             "file cache was not updated.";
        logW "Please call the find_all_files() function after" \
             "adding/moving/deleting files";
      fi
      # Set the global file cache error flag to signal
      # that the cache should be refreshed
      _FLAG_FCACHE_ERR=true;
      continue;
    fi

    # If this function was called with only the key arg, then we
    # load the var value from the corresponding var file
    if [ -z "${_var_value}" ]; then
      if (( ${_arg_count} == 1 )); then
        # If the file does not exist, then the empty string
        # is assigned to the variable value
        _var_value="$(load_var ${_var_key})";
      fi
    fi
    # For an enhanced formatting we remove every line entirely if
    # it contains only a variable declaration and the given variable
    # value is empty. Otherwise the handled file would contain
    # additional blank lines.
    if [ -z "${_var_value}" ]; then
      # Find all line numbers of lines containing the given variable key
      for line_num in $(grep -n "\${{VAR_${_var_key}}}" "$f" \
                          |awk -F  ":" '{print $1}'); do

        # Get the line text and trim leading and trailing whitespaces
        local line="$(sed -n "${line_num}p" < "$f" |xargs)";
        if [[ "$line" == "\${{VAR_${_var_key}}}" ]]; then
          # The line only contains the given variable key
          # without any other static text. So we remove that
          # line from the string
          local removed="$(awk 'NR!~/^('"$line_num"')$/' "$f")";
          # Overwrite the source file
          echo "$removed" > "$f";
        fi
      done
    fi

    # Replace declared variable
    local replaced="$(awk -v key='\\${{VAR_'"${_var_key}"'}}' \
                          -v value="${_var_value}"            \
                          '{ sub(key, value); print; }'       \
                          "$f")";

    # Remove leading control characters.
    # The following solution using bash-builtins is really slow:
    # shopt -s extglob;
    # replaced="${replaced##+([[:cntrl:]])}";

    # We therefore do the following using external utilities:
    # Find the index of the line containing the first printable char.
    # Note: Since grep below immediately exits when it finds the first
    # printable char, echo might still be writing to the then
    # broken pipe. This is harmless here but we want to suppress
    # the message which is then printed to stderr.
    local index="$(echo "$replaced" 2> /dev/null \
                  |grep -n -m 1 "[[:print:]]"    \
                  |awk -F ":" '{print $1}')";

    # Convert to zero-based index
    index=$((index-1));
    # Trim the file content string
    replaced="${replaced:index}";

    # Write formatted text to file
    echo "$replaced" > "$f";
  done
}

# [API function]
# Processes the license and copyright information for the
# project to be initialized.
#
# This function copies to the project target directory all relevant files with
# regard to legal information, such as license text files. Furthermore, it is
# also responsible for setting up copyright boilerplate text in code
# source files. As part of this process, the corresponding variables are
# replaced by the correct values.
#
# The file extensions of all project source code files for which copyright
# information should be set must be specified as arguments to this function.
# Otherwise copyright substitution variables are not replaced by their
# corresponding boilerplate text.
#
# Args:
# $@ - A series of file extensions representing the project source files in
#      which license and copyright information should be processed.
#
# Globals:
# var_project_dir         - The path to the project directory to which
#                           the files will be copied (target).
# var_project_license     - The name of the license applied
#                           to the target project.
# var_project_license_dir - The absolute path to the license template
#                           source directory where all license and copyright
#                           information is stored for the
#                           concrete license type.
#
# Examples:
# project_init_license "java" "xml" "js";
#
function project_init_license() {
  local all_file_ext="$@";
  # Check API call order
  if [[ ${_FLAG_PROJECT_FILES_COPIED} == false ]]; then
    logE "Programming error in init script:";
    logE "at: '${CURRENT_LVL_PATH}/init.sh' (line ${BASH_LINENO[0]})";
    failure "Missing call to project_init_copy() function:"                         \
            ""                                                                      \
            "The script in init level $CURRENT_LVL_NUMBER has called the "          \
            "project_init_license() function without having previously called "     \
            "the project_init_copy() function. Please make sure that the 'init.sh'" \
            "script calls all mandatory API functions in the correct order."        \
            "";
  fi

  if [ -z "$all_file_ext" ]; then
    logW "No file extensions specified in the call" \
         "to the project_init_license() function.";
    logW "Copyright header variables in source files will not be replaced.";
    logW "Please specify in the call to the project_init_license() function all file";
    logW "extensions of project source files for which copyright headers exist";
    warning "Copyright header variables could not be replaced";
  fi
  # Check if a license was specified by the user
  if [ -n "$var_project_license_dir" ]; then
    if [ "$var_project_license_dir" != "NONE" ]; then
      # Copy the main license file
      if [ -r "$var_project_license_dir/license.txt" ]; then
        cp "$var_project_license_dir/license.txt" "$var_project_dir/LICENSE";
        if (( $? != 0 )); then
          logE "An error occurred while trying to copy the following file:";
          logE "Source: '$var_project_license_dir/license.txt'";
          logE "Target: '$var_project_dir/LICENSE'";
          failure "Failed to copy license file to project directory";
        fi

        # The content of the target directory has changed.
        # Update the list of relevant files
        find_all_files;
      else
        logW "License file could not be created.";
        logW "Failed to find license legal text file for '$var_project_license'.";
        logW "Please add the legal text to the" \
             "file '$var_project_license_dir/license.txt'.";
        warning "The initialized project has a missing 'LICENSE' file";
      fi
      # Set up copyright headers in all specified files
      _load_extension_map;
      for file_ext in $all_file_ext; do
        local header_ext="$file_ext";
        # Check if the file extension is mapped to some other extension
        if [[ "${COPYRIGHT_HEADER_EXT_MAP[$header_ext]+1}" == "1" ]]; then
          header_ext="${COPYRIGHT_HEADER_EXT_MAP[${header_ext}]}";
        fi
        local var_copyright_header="";
        local copyright_header_file="$var_project_license_dir/header.$header_ext";
        if [ -r "$copyright_header_file" ]; then
          # Read in the license declaration legal text from the file
          var_copyright_header=$(cat "$copyright_header_file");
        else
          logW "License header template file not found for '$var_project_license'";
          logW "Please create a template" \
               "file '$var_project_license_dir/header.$header_ext'";
        fi
        # First substitute the header var and then later the
        # year and copyright holder vars inside the header
        replace_var "COPYRIGHT_HEADER" "$var_copyright_header" "$file_ext";
      done
    fi

    # Replace additional copyright info vars, which also might be
    # part of the copyright boilerplate text already inserted
    replace_var "COPYRIGHT_YEAR"   "$var_copyright_year";
    replace_var "COPYRIGHT_HOLDER" "$var_copyright_holder";
    replace_var "PROJECT_LICENSE"  "$var_project_license";
    if [[ $var_project_license_dir == "NONE" ]]; then
      replace_var "LICENSE_README_NOTE" "This project has not been licensed.";
      # Remove all copyright vars
      replace_var "COPYRIGHT_HEADER" "";
    else
      replace_var "LICENSE_README_NOTE" \
                  "This project is licensed under $var_project_license.";
    fi
  fi
  # Signal license is set up
  _FLAG_PROJECT_LICENSE_PROCESSED=true;
}

# [API function]
# Processes the project source template files copied to the project
# target directory.
#
# This function replaces some generally applicable substitution variables and
# then proceeds to call the process_files_lvl_*() functions in
# their corresponding init level order.
#
# Globals:
# var_project_*      - Various global variables holding general
#                      project information.
# CURRENT_LVL_NUMBER - The number of the current active init level.
#
function project_init_process() {
  # Check API call order
  if [[ ${_FLAG_PROJECT_LICENSE_PROCESSED} == false ]]; then
    logE "Programming error in init script:";
    logE "at: '${CURRENT_LVL_PATH}/init.sh' (line ${BASH_LINENO[0]})";
    failure "Missing call to project_init_license() function:"                         \
            ""                                                                         \
            "The script in init level $CURRENT_LVL_NUMBER has called the "             \
            "project_init_process() function without having previously called "        \
            "the project_init_license() function. Please make sure that the 'init.sh'" \
            "script calls all mandatory API functions in the correct order."           \
            "";
  fi

  replace_var "PROJECT_NAME"               "$var_project_name";
  replace_var "PROJECT_NAME_LOWER"         "$var_project_name_lower";
  replace_var "PROJECT_NAME_UPPER"         "$var_project_name_upper";
  replace_var "PROJECT_DESCRIPTION"        "$var_project_description";
  replace_var "PROJECT_DIR"                "$var_project_dir";
  replace_var "PROJECT_ORGANISATION_NAME"  "$var_project_organisation_name";
  replace_var "PROJECT_ORGANISATION_URL"   "$var_project_organisation_url";
  replace_var "PROJECT_ORGANISATION_EMAIL" "$var_project_organisation_email";
  replace_var "PROJECT_LANG"               "$var_project_lang";
  replace_var "PROJECT_SLOGAN_STRING"      "$var_project_slogan_string";

  # Call all functions for processing project files in the level order
  local max_lvl_number=$CURRENT_LVL_NUMBER;
  local max_lvl_path=$CURRENT_LVL_NUMBER;
  local _varname_script_lvl_path="";
  for lvl in $(seq 1 $max_lvl_number); do
    # Check if function in this level is declared
    if [[ $(type -t "process_files_lvl_${lvl}") == function ]]; then
      # Adjust global vars as functions are located in different levels
      CURRENT_LVL_NUMBER=$lvl;
      _varname_script_lvl_path="SCRIPT_LVL_${lvl}_BASE";
      CURRENT_LVL_PATH="${!_varname_script_lvl_path}";
      # Call function
      process_files_lvl_${lvl};
    fi
  done

  # Reset vars
  CURRENT_LVL_NUMBER=$max_lvl_number;
  CURRENT_LVL_PATH="$max_lvl_path";

  _check_unreplaced_vars;
  if (( $? != 0 )); then
    logW "";
    logW "Substitution variables for which no value was specified were";
    logW "removed from the project source files.";
    logW "";
    logW "Please specify a value in the corresponding init script by";
    logW "calling the replace_var() function";
  fi

  # Signal files have been processed
  _FLAG_PROJECT_FILES_PROCESSED=true;
}

# [API function]
# Adds the specified language standard version and its corresponding label to
# the list of supported language versions.
#
# This function can be called by init code to specify that a particular
# project does support the given language standard.
# The arguments represent the plain version number (e.g. "17" for C++ version 17)
# and the corresponding label string (e.g. "C++17") used when such
# versions are displayed.
# If the specified version number is already supported, then the function
# call has no effect.
#
# Args:
# $1 - The version number to add. This argument is mandatory.
# $2 - The version label to add. This argument is mandatory.
#
# Globals:
# SUPPORTED_LANG_VERSIONS_IDS    - The array holding all supported
#                                  language version numbers.
# SUPPORTED_LANG_VERSIONS_LABELS - The array holding all supported
#                                  language version labels.
#
# Examples:
# add_lang_version "99" "C99";
# add_lang_version "17" "C++17";
# add_lang_version "8" "Java8";
#
function add_lang_version() {
  local _lang_version_num="$1";
  local _lang_version_str="$2";
  if [ -z "${_lang_version_num}" ]; then
    logE "Programming error: Illegal function call:";
    logE "at: '${BASH_SOURCE[1]}' (line ${BASH_LINENO[0]})";
    failure "Programming error: Invalid call to add_lang_version() function: " \
            "No version number specified";
  fi
  if [ -z "${_lang_version_str}" ]; then
    logE "Programming error: Illegal function call:";
    logE "at: '${BASH_SOURCE[1]}' (line ${BASH_LINENO[0]})";
    failure "Programming error: Invalid call to add_lang_version() function: " \
            "No version label specified";
  fi
  if [[ ! "${SUPPORTED_LANG_VERSIONS_IDS[*]}" =~ "${_lang_version_num}" ]]; then
    SUPPORTED_LANG_VERSIONS_IDS+=("${_lang_version_num}");
    SUPPORTED_LANG_VERSIONS_LABELS+=("${_lang_version_str}");
  fi
}

# [API function]
# Removes the specified language standard from the list
# of supported language versions.
#
# This function can be called by init code to specify that a particular
# project does not support the given language standard.
# The argument represents the plain version number, e.g. "17" for C++ version 17.
# If the specified version number is not currently supported anyway, then
# the function call has no effect.
#
# Args:
# $1 - The version number to remove. This argument is mandatory.
#
# Globals:
# SUPPORTED_LANG_VERSIONS_IDS    - The array holding all supported
#                                  language version numbers.
# SUPPORTED_LANG_VERSIONS_LABELS - The array holding all supported
#                                  language version labels.
#
# Examples:
# remove_lang_version "17";
#
function remove_lang_version() {
  local _lang_version="$1";
  if [ -z "${_lang_version}" ]; then
    logE "Programming error: Illegal function call:";
    logE "at: '${BASH_SOURCE[1]}' (line ${BASH_LINENO[0]})";
    failure "Programming error: Invalid call to remove_lang_version() function: " \
            "No arguments specified";
  fi
  for i in "${!SUPPORTED_LANG_VERSIONS_IDS[@]}"; do
    if [[ "${SUPPORTED_LANG_VERSIONS_IDS[$i]}" == "${_lang_version}" ]]; then
      unset 'SUPPORTED_LANG_VERSIONS_IDS[$i]';
      unset 'SUPPORTED_LANG_VERSIONS_LABELS[$i]';
      # We need to recreate both arrays as their indices might not
      # match anymore because of the unset operation
      SUPPORTED_LANG_VERSIONS_IDS=("${SUPPORTED_LANG_VERSIONS_IDS[@]}");
      SUPPORTED_LANG_VERSIONS_LABELS=("${SUPPORTED_LANG_VERSIONS_LABELS[@]}");
      break;
    fi
  done
}

# [API function]
# Clears all set language versions and their corresponding labels from
# the list of supported language standards.
#
# Globals:
# SUPPORTED_LANG_VERSIONS_IDS    - The array holding all supported
#                                  language version numbers.
# SUPPORTED_LANG_VERSIONS_LABELS - The array holding all supported
#                                  language version labels.
#
function clear_lang_versions() {
  SUPPORTED_LANG_VERSIONS_IDS=();
  SUPPORTED_LANG_VERSIONS_LABELS=();
}

# [API function]
# Prompts the user to select the next init directory.
#
# This function searches for subordinate init level directories under the currently
# active init level directory and lets the user select the next init level directory
# into which to descend. The path to the currently active init level is taken from
# the $CURRENT_LVL_PATH global variable. At least one subordinate init level
# directory must exist at the time this function is called, otherwise the program
# is terminated by means of the failure() function.
#
# The found init level directories are presented to the user by a call to
# the read_user_input_selection() function. The result of that operation is handled
# by this function, which sets the global variables $SELECTED_NEXT_LEVEL_DIR and
# $SELECTED_NEXT_LEVEL_DIR_NAME to indicate the user selection.
# Please note that this function does not show any questions to the user. It only
# displays the selection of init level directories. Any appropriate questions must
# be handled by the caller prior to calling this function.
# The result of this function can then be used, for example, as an argument to
# the proceed_next_level() function to perform the actual descent into the next
# init level.
#
# Globals:
# SELECTED_NEXT_LEVEL_DIR      - The name of the directory of the init level selected
#                                by the user. This is the name of the directory in
#                                the filesystem. Is set by this function.
# SELECTED_NEXT_LEVEL_DIR_NAME - The display name of the directory of the init level
#                                selected by the user. This is the name as defined by
#                                the 'name.txt' file of the selected init directory.
#                                Is set by this function.
# CURRENT_LVL_PATH             - The path to the active init level directory are the
#                                time this function is called. Is used to search for
#                                subordinate init level directories under this path.
#
# Examples:
# logI "Select the next init level directory:";
# select_next_level_directory;
#
# selected_dir="$SELECTED_NEXT_LEVEL_DIR";
# selected_dir_name="$SELECTED_NEXT_LEVEL_DIR_NAME";
# logI "You have selected '$selected_dir_name' which is directory '$selected_dir'";
#
# proceed_next_level "$selected_dir";
#
function select_next_level_directory() {
  local next_dirs=();
  local next_names=();
  # Take path at current init level
  for dir in $(ls -d "$CURRENT_LVL_PATH"/*); do
    if [ -d "$dir" ]; then
      local dir_name=$(basename "$dir");
      if [ -f "$dir/init.sh" ]; then
        next_dirs+=("$dir_name");
        if [ -r "$dir/name.txt" ]; then
          local name=$(cat "$dir/name.txt");
          next_names+=("$name");
        else
          logW "Project init level directory '$dir_name' has no name file:";
          logW "at: '$dir'";
          next_names+=("$dir_name");
        fi
        # Check for invalid characters
        if [[ "$dir" == *"?"* ]]; then
          logE "Invalid path encountered:";
          logE "'$dir'";
          logE "Path contains an invalid character: '?'";
          failure "One or more paths to a component has an invalid character." \
                  "Please make sure that the path to any directory does not"   \
                  "contain '?' characters";

        fi
      fi
    fi
  done
  local n_dirs=${#next_dirs[@]};
  if (( $n_dirs == 0 )); then
    logE "Cannot descend to next init level. No init level directories found";
    failure "You have called the select_next_level_directory() function:" \
            "at: '${BASH_SOURCE[1]}' (line ${BASH_LINENO[0]})"            \
            ""                                                            \
            "No subordinate init directory is available at that level."   \
            "Add at least one init directory (with an 'init.sh' script)"  \
            "at that location and try again.";
  fi

  local selected_name="";
  local selected_dir="";
  # Automatically pick the only available init directory if there is only one
  if (( $n_dirs > 1 )); then
    read_user_input_selection "${next_names[@]}";
    selected_dir=${next_dirs[USER_INPUT_ENTERED_INDEX]};
    selected_name=${next_names[USER_INPUT_ENTERED_INDEX]};
  else
    selected_dir=${next_dirs[0]};
    selected_name=${next_names[0]};
  fi
  # Set global vars to selected values
  SELECTED_NEXT_LEVEL_DIR="$selected_dir";
  SELECTED_NEXT_LEVEL_DIR_NAME="$selected_name";
}

# [API function]
# Shows the form question for the project type selection.
#
# This function lets the user select one out of the available project
# types for the previously chosen programming language and sets the
# $FORM_PROJECT_TYPE_NAME and $FORM_PROJECT_TYPE_DIR global variables
# to reflect the user choice.
#
# Args:
# $1 - The ID of the project language to be used. This arg represents
#      the name of the language subdirectory where the project type
#      subdirectories are located.
# $2 - The human readable name of the language to be used.
#
# Returns:
# 0 - In the case of a valid project type selection.
#
# Globals:
# FORM_PROJECT_TYPE_NAME - The name selected out of the project
#                          type list displayed to the user.
# FORM_PROJECT_TYPE_DIR  - The path to the directory of the
#                          selected project type.
#
# Examples:
# select_project_type "js" "JavaScript";
# selected_name="$FORM_PROJECT_TYPE_NAME";
# selected_dir="$FORM_PROJECT_TYPE_DIR";
#
function select_project_type() {
  local lang_id="$1";
  local lang_name="$2";
  if [ -z "$lang_id" ]; then
    logE "Programming error: Illegal function call:";
    logE "at: '${BASH_SOURCE[1]}' (line ${BASH_LINENO[0]})";
    failure "Programming error: Invalid call to select_project_type() function: " \
            "No language ID argument specified";
  fi
  if [ -z "$lang_name" ]; then
    logW "No language name argument specified in call" \
         "to select_project_type() function:";
    logW "at: '${BASH_SOURCE[1]}' (line ${BASH_LINENO[0]})";
    lang_name="$lang_id";
  fi
  # Check current init level
  if (( $CURRENT_LVL_NUMBER != 1 )); then
    logE "Project types can only be selected at init level 1.";
    logE "The call to the select_project_type() function was made:";
    logE "at init level: $CURRENT_LVL_NUMBER";
    logE "at: '$CURRENT_LVL_PATH'";
    failure "Programming error: Invalid call to select_project_type() function." \
            "Project types under a given language can only be selected while at" \
            "init level 1";
  fi
  # Array for storing the paths to all project
  # template dirs provided by the language
  local all_ptypes=();
  if [[ ${_FLAG_PROJECT_LANG_IS_FROM_ADDONS} == false ]]; then
    get_boolean_property "${lang_id}.baseprojects.disable" "false";
    if [[ "$PROPERTY_VALUE" == "false" ]]; then
      for dir in $(ls -d "$CURRENT_LVL_PATH"/*); do
        if [ -n "$PROJECT_INIT_ADDONS_DIR" ]; then
          local ptype_id="$(basename $dir)";
          if [ -f "$PROJECT_INIT_ADDONS_DIR/${lang_id}/${ptype_id}/DISABLE" ]; then
            continue;
          fi
        fi
        all_ptypes+=("$dir");
      done
    fi
  fi

  # Add projects templates from addons
  if [ -n "$PROJECT_INIT_ADDONS_DIR" ]; then
    if [ -d "$PROJECT_INIT_ADDONS_DIR/$lang_id" ]; then
      all_ptypes+=("$PROJECT_INIT_ADDONS_DIR/$lang_id/*");
      # Check if the separator char used in the sort function
      # is part of one of the path strings
      for fpath in ${all_ptypes[@]}; do
        if [[ "$fpath" == *"?"* ]]; then
          logE "Invalid path encountered:";
          logE "'$fpath'";
          logE "Path contains an invalid character: '?'";
          failure "One or more paths to a component of an addon has an invalid character." \
                  "Please make sure that the path to the addons directory does not"        \
                  "contain '?' characters";
        fi
      done
      all_ptypes=( $(_sort_file_paths "${all_ptypes[@]}") );
    fi
  fi

  # Construct the list of project dirs and names
  local project_type_dirs=();
  local project_type_names=();

  # Loop over all paths and filter viable candidates
  # representing base project types
  for dir in "${all_ptypes[@]}"; do
    if [ -d "$dir" ]; then
      local dir_name=$(basename "$dir");
      if [ -f "$dir/init.sh" ]; then
        project_type_dirs+=("$dir");
        if [ -r "$dir/name.txt" ]; then
          local name=$(cat "$dir/name.txt");
          project_type_names+=("$name");
        else
          logW "Project init type directory '$dir_name' has no name file:";
          logW "at: '$dir'";
          project_type_names+=("$dir_name");
        fi
      fi
    fi
  done

  logI "";
  # Check that at least one project type can be selected
  local n_ptypes=${#project_type_dirs[@]};
  if (( $n_ptypes == 0 )); then
    logE "Cannot prompt for project type selection. No options available";
    failure "You have chosen to create a project using $lang_name,"     \
            "however, no type of $lang_name project can be initialized" \
            "because no project template files could be found."         \
            "Please add at least one project type directory under"      \
            "the '$lang_id' folder.";
  fi

  # Either prompt for a selection or automatically pick the
  # only available project type
  if (( $n_ptypes > 1 )); then
    FORM_QUESTION_ID="project.type";
    logI "Select the type of $lang_name project to be created:";
    read_user_input_selection "${project_type_names[@]}";
    local selected_name=${project_type_names[USER_INPUT_ENTERED_INDEX]};
    local selected_dir=${project_type_dirs[USER_INPUT_ENTERED_INDEX]};
  else
    local selected_name=${project_type_names[0]};
    local selected_dir=${project_type_dirs[0]};
  fi

  # Update the current init level absolute path so that the proceed_next_level()
  # function finds the correct directory in the case that an addon project type
  # was selected. If a normal base project type was selected, then the following
  # assignment has no effect as it assigns the current path
  CURRENT_LVL_PATH=$(dirname "$selected_dir");
  # Set result vars
  FORM_PROJECT_TYPE_NAME="$selected_name";
  FORM_PROJECT_TYPE_DIR="$selected_dir";
  return 0;
}

# [API function]
# Proceeds to the next applicable init level and sources its init.sh script.
#
# This function should be called when the next init level is ready
# to be loaded. The directory name for the next init level, relative to the
# currently active init level directory, should be passed as an argument
# to this function. If that argument is omitted, the first directory containing
# an init.sh script will be automatically used as the next init level.
# If no such directory can be found inside the currently active init
# level directory, then this function will terminate the program
# by means of the failure() function.
#
# The global variables $CURRENT_LVL_PATH, $CURRENT_LVL_NUMBER are changed
# accordingly to reflect the changed init level. Additionally, for each
# immersion into the next init level, a supplementary global
# variable $SCRIPT_LVL_\*_BASE is declared by this function to point to
# the corresponding init level directory, where the '\*' corresponds to
# the init level number.
#
# Args:
# $1 - The directory containing the init.sh script for the next init level.
#      This argument is optional although it should always be specified.
#
# Globals:
# CURRENT_LVL_PATH   - The absolute path to the currently active
#                      init level directory. Will be set to the
#                      next init level.
# CURRENT_LVL_NUMBER - The number of the current active init level. Will be
#                      incremented by one to reflect the changed init level.
# SCRIPT_LVL_*_BASE  - Will be set to the next init level directory path,
#                      according to the corresponding init level number (*).
#
# Examples:
# proceed_next_level "my_level_dir";
#
function proceed_next_level() {
  # Only take the directory name not the full path
  local dir_next="$(basename "$1")";
  if [[ "$dir_next" == "" ]]; then
    # Search all subdirs in current level dir
    # and pick the first applicable as the next
    for dir in $(ls -d $CURRENT_LVL_PATH/*); do
      if [ -f "${dir}/init.sh" ]; then
        dir_next="$(basename $dir)";
        logW "No next init directory specified in current" \
             "init level $CURRENT_LVL_NUMBER";
        logW "at '$CURRENT_LVL_PATH'";
        logW "Automatically selected directory '$dir_next' for" \
             "proceeding to next init level";

        break;
      fi
    done
    # Check again if any applicable dir was found
    if [[ "$dir_next" == "" ]]; then
      logE "Cannot find directory to source next init script";
      failure "Failed to proceed to next init level from current level directory:" \
              "at: '$CURRENT_LEVEL_PATH'" "  "                                     \
              "Please specify the directory for the next init level in your"       \
              "call to the proceed_next_level() function";
    fi
  fi
  # Set global vars to new values
  CURRENT_LVL_PATH="$CURRENT_LVL_PATH/$dir_next";
  CURRENT_LVL_NUMBER=$((CURRENT_LVL_NUMBER + 1));
  declare SCRIPT_LVL_${CURRENT_LVL_NUMBER}_BASE="$CURRENT_LVL_PATH";

  # Check whether directory and level script can be sourced
  if ! [ -d "$CURRENT_LVL_PATH" ]; then
    logE "Cannot source init script for level $CURRENT_LVL_NUMBER";
    failure "Failed to source init script for next init level:" \
            "at: '$CURRENT_LVL_PATH':"                          \
            "Directory does not exist";
  fi

  # Check for notification icons.
  # First check dynamic icon based on init levels
  if [ -r "$CURRENT_LVL_PATH/icon.notif.png" ]; then
    _STR_NOTIF_SUCCESS_ICON="$CURRENT_LVL_PATH/icon.notif.png";
  fi
  # Then check for global addon override
  if [ -n "$PROJECT_INIT_ADDONS_DIR" ]; then
    if [ -r "$PROJECT_INIT_ADDONS_DIR/icon.notif.png" ]; then
      _STR_NOTIF_SUCCESS_ICON="$PROJECT_INIT_ADDONS_DIR/icon.notif.png";
    fi
  fi

  # Set new init script ot load
  local next_lvl_script="$CURRENT_LVL_PATH/init.sh";

  if ! [ -f "$next_lvl_script" ]; then
    logE "Cannot source init script for level $CURRENT_LVL_NUMBER";
    failure "Failed to source init script for next init level." \
            "Script does not exist: "                           \
            "File: '$next_lvl_script'";
  fi

  source "$next_lvl_script";
}<|MERGE_RESOLUTION|>--- conflicted
+++ resolved
@@ -317,21 +317,17 @@
 
 # The message to print when a project is successfully initialized.
 _STR_SUCCESS_MESSAGE="Project has been initialized";
-
-<<<<<<< HEAD
+# The timeout of the success notification, in milliseconds.
+_INT_NOTIF_SUCCESS_TIMEOUT=3000;
+# The path to the icon to be used by the success notification.
+# Is set dynamically as the program progesses.
+_STR_NOTIF_SUCCESS_ICON="";
+
 # The path to the directory where the test output files are placed in
 # This is only applicable when the test mode is active.
 readonly _TESTS_OUTPUT_DIR="${RES_CACHE_LOCATION}/pi_tests_generated";
 # The properties config file to be loaded when in test mode.
 readonly _TESTS_PROPERTIES="tests/resources/project.properties";
-=======
-# The timeout of the success notification, in milliseconds.
-_INT_NOTIF_SUCCESS_TIMEOUT=3000;
-
-# The path to the icon to be used by the success notification.
-# Is set dynamically as the program progesses.
-_STR_NOTIF_SUCCESS_ICON="";
->>>>>>> 00519fe7
 
 # Terminal color flag may be set as env var
 if [[ "$TERMINAL_USE_ANSI_COLORS" == "0" ]]; then
@@ -778,7 +774,7 @@
     if [[ $PROJECT_INIT_IS_DEV_VERSION == true ]]; then
       version_dev="(Development Version)";
     fi
-    echo "Project Init System v${PROJECT_INIT_VERSION} ${version_dev}";
+    echo "Project Init v${PROJECT_INIT_VERSION} ${version_dev}";
     echo "Copyright (C) 2022 Raven Computing";
     echo "This software is licensed under the Apache License, Version 2.0";
     exit $EXIT_SUCCESS;
@@ -789,7 +785,7 @@
     if [[ $PROJECT_INIT_IS_DEV_VERSION == true ]]; then
       version_dev="(Development Version)";
     fi
-    echo "Project Init System v${PROJECT_INIT_VERSION} ${version_dev}";
+    echo "Project Init v${PROJECT_INIT_VERSION} ${version_dev}";
     echo "Quickly set up new projects.";
     echo "";
     echo "This program guides a user through the steps of initializing a new software project.";
@@ -801,7 +797,7 @@
     echo "Options:";
     echo "";
     if [[ "$PROJECT_INIT_BOOTSTRAP" == "1" ]]; then
-      echo "  [--no-cache]   Clear the caches after the program exits.   ";
+      echo "  [--no-cache]   Clear the caches after the program exits.";
       echo "";
     fi
     echo "  [--no-pull]    Do not update existing caches and use them as is.";
@@ -1782,17 +1778,15 @@
   fi
   # Check for addons after-init hook
   _run_addon_after_init_hook;
-  # Finish and shut down
+  # Finish
   _log_success;
-<<<<<<< HEAD
-  return $EXIT_SUCCESS;
-=======
+
   get_boolean_property "sys.notification.success.show" "true";
   if [[ "$PROPERTY_VALUE" == "true" ]]; then
     _show_notif_success;
   fi
-  exit $EXIT_SUCCESS;
->>>>>>> 00519fe7
+
+  return $EXIT_SUCCESS;
 }
 
 # Sorts the given file paths according to the file names.
