--- conflicted
+++ resolved
@@ -2230,7 +2230,12 @@
 # the addon-specific file was loaded.
 #
 function _after_addons_properties_loaded() {
-<<<<<<< HEAD
+  get_property "sys.addon.code.load";
+  local addon_libs="$PROPERTY_VALUE";
+  if [ -n "$addon_libs" ]; then
+    _load_addon_declared_libs "$addon_libs";
+
+  fi
   get_property "sys.user.hook.afterinit";
   local user_hook="$PROPERTY_VALUE";
   if [ -n "$user_hook" ]; then
@@ -2239,12 +2244,6 @@
     logW "defined by the user-specific 'project.properties' file.";
     _show_helptext "W" "Addons#hooks";
     PROPERTIES[sys.user.hook.afterinit]="";
-=======
-  get_property "sys.addon.code.load";
-  local addon_libs="$PROPERTY_VALUE";
-  if [ -n "$addon_libs" ]; then
-    _load_addon_declared_libs "$addon_libs";
->>>>>>> 8a28f1e7
   fi
 }
 
