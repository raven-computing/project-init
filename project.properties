--- conflicted
+++ resolved
@@ -80,16 +80,12 @@
 # make only their quickstart functions available to the user.
 sys.quickstart.base.disable=false
 
-<<<<<<< HEAD
-# If this is set to true, then any usage of API functions, behaviour or
-=======
 # Set this to true to disable all licenses provided by the
 # base system, i.e. only show the ones provided by addons. If this is true,
 # then an addon has to provide at least one license.
 sys.baselicenses.disable=false
 
-# If this is set to true, the any usage of API functions, behaviour or
->>>>>>> f61f67d2
+# If this is set to true, then any usage of API functions, behaviour or
 # features which have been marked as deprecated will trigger a warning shown
 # to the user. Set this to false to disable all kinds of deprecation warnings.
 sys.warn.deprecation=true
